"use client";

import React, { 
  Dispatch,
  SetStateAction,
  useCallback,
  useContext,
  useEffect,
  useMemo,
  useRef,
  useState,
} from "react";
import {
  redirect,
  usePathname,
  useRouter,
  useSearchParams,
} from "next/navigation";
import {
  BackendChatSession,
  BackendMessage,
  ChatFileType,
  ChatSession,
  ChatSessionSharedStatus,
  FileDescriptor,
  FileChatDisplay,
  Message,
  MessageResponseIDInfo,
  RetrievalType,
  StreamingError,
  ToolCallMetadata,
  SubQuestionDetail,
  constructSubQuestions,
  DocumentsResponse,
  AgenticMessageResponseIDInfo,
  UserKnowledgeFilePacket,
} from "./interfaces";

import Prism from "prismjs";
import Cookies from "js-cookie";
import { HistorySidebar } from "./sessionSidebar/HistorySidebar";
import { Persona } from "../admin/assistants/interfaces";
import { HealthCheckBanner } from "@/components/health/healthcheck";
import { CgSpinner } from "react-icons/cg";

import {
  buildChatUrl,
  buildLatestMessageChain,
  createChatSession,
  getCitedDocumentsFromMessage,
  getHumanAndAIMessageFromMessageNumber,
  getLastSuccessfulMessageId,
  handleChatFeedback,
  nameChatSession,
  PacketType,
  personaIncludesRetrieval,
  processRawChatHistory,
  removeMessage,
  sendMessage,
  SendMessageParams,
  setMessageAsLatest,
  updateLlmOverrideForChatSession,
  updateParentChildren,
  uploadFilesForChat,
  useScrollonStream,
} from "./lib";
import { usePopup } from "@/components/admin/connectors/Popup";
import { SEARCH_PARAM_NAMES, shouldSubmitOnLoad } from "./searchParams";
import { LlmDescriptor, useFilters, useLlmManager } from "@/lib/hooks";
import { ChatState, FeedbackType, RegenerationState } from "./types";
import { DocumentResults } from "./documentSidebar/DocumentResults";
import { OnyxInitializingLoader } from "@/components/OnyxInitializingLoader";
import { FeedbackModal } from "./modal/FeedbackModal";
import { ShareChatSessionModal } from "./modal/ShareChatSessionModal";
import { FiArrowDown } from "react-icons/fi";
import { ChatIntro } from "./ChatIntro";
import { AIMessage, HumanMessage } from "./message/Messages";
import { StarterMessages } from "../../components/assistants/StarterMessage";
import MakeIntoProductModal from "@/components/chat/MakeIntoProductModal";
import {
  AnswerPiecePacket,
  OnyxDocument,
  DocumentInfoPacket,
  StreamStopInfo,
  StreamStopReason,
  SubQueryPiece,
  SubQuestionPiece,
  AgentAnswerPiece,
  RefinedAnswerImprovement,
  MinimalOnyxDocument,
} from "@/lib/search/interfaces";
import { buildFilters } from "@/lib/search/utils";
import { SettingsContext } from "@/components/settings/SettingsProvider";
import Dropzone from "react-dropzone";
import {
  getFinalLLM,
  modelSupportsImageInput,
  structureValue,
} from "@/lib/llm/utils";
import { ChatInputBar } from "./input/ChatInputBar";
import { useChatContext } from "@/components/context/ChatContext";
import { ChatPopup } from "./ChatPopup";
import FunctionalHeader from "@/components/chat/Header";
import { useSidebarVisibility } from "@/components/chat/hooks";
import {
  PRO_SEARCH_TOGGLED_COOKIE_NAME,
  SIDEBAR_TOGGLED_COOKIE_NAME,
} from "@/components/resizable/constants";
import FixedLogo from "@/components/logo/FixedLogo";
import ExceptionTraceModal from "@/components/modals/ExceptionTraceModal";
import { SEARCH_TOOL_ID, SEARCH_TOOL_NAME } from "./tools/constants";
import { useUser } from "@/components/user/UserProvider";
import { ApiKeyModal } from "@/components/llm/ApiKeyModal";
import BlurBackground from "../../components/chat/BlurBackground";
import { NoAssistantModal } from "@/components/modals/NoAssistantModal";
import { useAssistants } from "@/components/context/AssistantsContext";
import TextView from "@/components/chat/TextView";
import { Modal } from "@/components/Modal";
import { useSendMessageToParent } from "@/lib/extension/utils";
import {
  CHROME_MESSAGE,
  SUBMIT_MESSAGE_TYPES,
} from "@/lib/extension/constants";

import { getSourceMetadata } from "@/lib/sources";
import { UserSettingsModal } from "./modal/UserSettingsModal";
import { AgenticMessage } from "./message/AgenticMessage"; 
import AssistantModal from "../assistants/mine/AssistantModal";
import { useSidebarShortcut } from "@/lib/browserUtilities";
import { FilePickerModal } from "./my-documents/components/FilePicker";

import { SourceMetadata } from "@/lib/search/interfaces";
import { ValidSources } from "@/lib/types";
import {
  FileResponse,
  FolderResponse,
  useDocumentsContext,
} from "./my-documents/DocumentsContext";
import { ChatSearchModal } from "./chat_search/ChatSearchModal";
import { ErrorBanner } from "./message/Resubmit";
import MinimalMarkdown from "@/components/chat/MinimalMarkdown";
import { WelcomeModal } from "@/components/initialSetup/welcome/WelcomeModal";

import { DesignTemplateResponse } from '@/types/designTemplates';

const TEMP_USER_MESSAGE_ID = -1;
const TEMP_ASSISTANT_MESSAGE_ID = -2;
const SYSTEM_MESSAGE_ID = -3;

export enum UploadIntent {
  ATTACH_TO_MESSAGE,
  ADD_TO_DOCUMENTS,
}

export function ChatPage({
  toggle,
  documentSidebarInitialWidth,
  sidebarVisible,
  firstMessage,
  initialFolders,
  initialFiles,
}: {
  toggle: (toggled?: boolean) => void;
  documentSidebarInitialWidth?: number;
  sidebarVisible: boolean;
  firstMessage?: string;
  initialFolders?: any;
  initialFiles?: any;
}) {
  const router = useRouter();
  const searchParams = useSearchParams();

  const [messageToSendOnLoad, setMessageToSendOnLoad] = useState<string | null>(null);
  const [designTemplates, setDesignTemplates] = useState<DesignTemplateResponse[]>([]);
  const [isLoadingDesignTemplates, setIsLoadingDesignTemplates] = useState<boolean>(false);
  const { popup, setPopup } = usePopup();

  const [isCreatingProduct, setIsCreatingProduct] = useState<boolean>(false);
  const [productCreationResult, setProductCreationResult] = useState<null | {
    success: boolean;
    message: string;
    projectId?: string;
  }>(null);

  const {
    chatSessions,
    ccPairs,
    tags,
    documentSets,
    llmProviders,
    folders,
    shouldShowWelcomeModal,
    refreshChatSessions,
    proSearchToggled,
  } = useChatContext();

  const {
    selectedFiles,
    selectedFolders,
    addSelectedFile,
    addSelectedFolder,
    clearSelectedItems,
    setSelectedFiles,
    folders: userFolders,
    files: allUserFiles, 
    uploadFile,
    currentMessageFiles,
    setCurrentMessageFiles,
  } = useDocumentsContext();

  const defaultAssistantIdRaw = searchParams?.get(
    SEARCH_PARAM_NAMES.PERSONA_ID
  );
  const defaultAssistantId = defaultAssistantIdRaw
    ? parseInt(defaultAssistantIdRaw)
    : undefined;

  const ensureDesignTemplatesFetched = async (): Promise<DesignTemplateResponse[]> => {
    if (designTemplates.length > 0 && !isLoadingDesignTemplates) { // Also check isLoading to prevent race conditions
      return designTemplates;
    }

    setIsLoadingDesignTemplates(true);
    try {
      const response = await fetch("/api/custom-projects-backend/design_templates");
      if (!response.ok) {
        const errorData = await response.json().catch(() => ({ detail: "Failed to fetch design templates" }));
        throw new Error(errorData.detail || `HTTP error! status: ${response.status}`);
      }
      // Explicitly type the data from the JSON response
      const data: DesignTemplateResponse[] = await response.json();
      setDesignTemplates(data);
      setIsLoadingDesignTemplates(false);
      return data;
    } catch (error) {
      console.error("Error fetching design templates:", error);
      const errorMessage = error instanceof Error ? error.message : "Could not load product types.";
      setPopup({ type: "error", message: "Could not load product types to proceed: " + errorMessage });
      setIsLoadingDesignTemplates(false);
      setDesignTemplates([]); // Clear templates on error
      return []; // Return empty array on error
    }
  };  

  function useScreenSize() {
    const [screenSize, setScreenSize] = useState({
      width: typeof window !== "undefined" ? window.innerWidth : 0,
      height: typeof window !== "undefined" ? window.innerHeight : 0,
    });

    useEffect(() => {
      const handleResize = () => {
        setScreenSize({
          width: window.innerWidth,
          height: window.innerHeight,
        });
      };

      window.addEventListener("resize", handleResize);
      return () => window.removeEventListener("resize", handleResize);
    }, []);

    return screenSize;
  }

  const settings = useContext(SettingsContext);
  const enterpriseSettings = settings?.enterpriseSettings;

  const [selectedDocuments, setSelectedDocuments] = useState<OnyxDocument[]>(
    []
  );
  const [selectedDocumentTokens, setSelectedDocumentTokens] = useState(0);


  const [toggleDocSelection, setToggleDocSelection] = useState(false);
  const [documentSidebarVisible, setDocumentSidebarVisible] = useState(false);
  const [proSearchEnabled, setProSearchEnabled] = useState(proSearchToggled);
  const toggleProSearch = () => {
    Cookies.set(
      PRO_SEARCH_TOGGLED_COOKIE_NAME,
      String(!proSearchEnabled).toLocaleLowerCase()
    );
    setProSearchEnabled(!proSearchEnabled);
  };

  const isInitialLoad = useRef(true);
  const [userSettingsToggled, setUserSettingsToggled] = useState(false);

  const { assistants: availableAssistants, pinnedAssistants } = useAssistants();

  const [showApiKeyModal, setShowApiKeyModal] = useState(
    !shouldShowWelcomeModal
  );

  const { user, isAdmin } = useUser();
  const slackChatId = searchParams?.get("slackChatId");
  const existingChatIdRaw = searchParams?.get("chatId");

  const [showHistorySidebar, setShowHistorySidebar] = useState(false);

  const existingChatSessionId = existingChatIdRaw ? existingChatIdRaw : null;

  const selectedChatSession = chatSessions.find(
    (chatSession) => chatSession.id === existingChatSessionId
  );

  const [showProductSelectionModal, setShowProductSelectionModal] = useState(false);

  useEffect(() => {
    if (user?.is_anonymous_user) {
      Cookies.set(
        SIDEBAR_TOGGLED_COOKIE_NAME,
        String(!sidebarVisible).toLocaleLowerCase()
      );
      toggle(false);
    }
  }, [user, toggle, sidebarVisible]);

  const chatSessionIdRef = useRef<string | null>(existingChatSessionId);
  const loadedIdSessionRef = useRef<string | null>(existingChatSessionId);

  const existingChatSessionAssistantId = selectedChatSession?.persona_id;
  const [selectedAssistant, setSelectedAssistant] = useState<
    Persona | undefined
  >(
    existingChatSessionAssistantId !== undefined
      ? availableAssistants.find(
        (assistant) => assistant.id === existingChatSessionAssistantId
      )
      : defaultAssistantId !== undefined
        ? availableAssistants.find(
          (assistant) => assistant.id === defaultAssistantId
        )
        : undefined
  );

  const setSelectedAssistantFromId = (assistantId: number) => {
    setSelectedAssistant(
      availableAssistants.find((assistant) => assistant.id === assistantId)
    );
  };

  const [alternativeAssistant, setAlternativeAssistant] =
    useState<Persona | null>(null);

  const [presentingDocument, setPresentingDocument] =
    useState<MinimalOnyxDocument | null>(null);

  const liveAssistant: Persona | undefined = useMemo(
    () =>
      alternativeAssistant ||
      selectedAssistant ||
      pinnedAssistants[0] ||
      availableAssistants[0],
    [
      alternativeAssistant,
      selectedAssistant,
      pinnedAssistants,
      availableAssistants,
    ]
  );

  const llmManager = useLlmManager(
    llmProviders,
    selectedChatSession,
    liveAssistant
  );

  const noAssistants = liveAssistant == null || liveAssistant == undefined;

  const availableSources: ValidSources[] = useMemo(() => {
    return ccPairs.map((ccPair) => ccPair.source);
  }, [ccPairs]);

  const sources: SourceMetadata[] = useMemo(() => {
    const uniqueSources = Array.from(new Set(availableSources));
    return uniqueSources.map((source) => getSourceMetadata(source));
  }, [availableSources]);

  const stopGenerating = () => {
    const currentSession = currentSessionId();
    const controller = abortControllers.get(currentSession);
    if (controller) {
      controller.abort();
      setAbortControllers((prev) => {
        const newControllers = new Map(prev);
        newControllers.delete(currentSession);
        return newControllers;
      });
    }

    const lastMessage = messageHistory[messageHistory.length - 1];
    if (
      lastMessage &&
      lastMessage.type === "assistant" &&
      lastMessage.toolCall &&
      lastMessage.toolCall.tool_result === undefined
    ) {
      const newCompleteMessageMap = new Map(
        currentMessageMap(completeMessageDetail)
      );
      const updatedMessage = { ...lastMessage, toolCall: null };
      newCompleteMessageMap.set(lastMessage.messageId, updatedMessage);
      updateCompleteMessageDetail(currentSession, newCompleteMessageMap);
    }

    updateChatState("input", currentSession);
  };

  const [alternativeGeneratingAssistant, setAlternativeGeneratingAssistant] =
    useState<Persona | null>(null);

  const submitOnLoadPerformed = useRef<boolean>(false);

  const [isFetchingChatMessages, setIsFetchingChatMessages] = useState(
    existingChatSessionId !== null
  );

  const [isReady, setIsReady] = useState(false);

  useEffect(() => {
    Prism.highlightAll();
    setIsReady(true);
  }, []);
  
  const clearSelectedDocuments = () => {
    setSelectedDocuments([]);
    setSelectedDocumentTokens(0);
    clearSelectedItems();
  };

  useEffect(() => {
    const priorChatSessionId = chatSessionIdRef.current;
    const loadedSessionId = loadedIdSessionRef.current;
    chatSessionIdRef.current = existingChatSessionId;
    loadedIdSessionRef.current = existingChatSessionId;

    textAreaRef.current?.focus();

    const isChatSessionSwitch = existingChatSessionId !== priorChatSessionId;
    if (isChatSessionSwitch) {
      filterManager.setSelectedDocumentSets([]);
      filterManager.setSelectedSources([]);
      filterManager.setSelectedTags([]);
      filterManager.setTimeRange(null);
      setCurrentMessageFiles([]);
      if (chatSessionIdRef.current !== null) {
        clearSelectedDocuments();
        setHasPerformedInitialScroll(false);
      }
    }


    async function initialSessionFetch() {
      if (existingChatSessionId === null) {
        setIsFetchingChatMessages(false);
        if (defaultAssistantId !== undefined) {
          setSelectedAssistantFromId(defaultAssistantId);
        } else {
          setSelectedAssistant(undefined);
        }
        updateCompleteMessageDetail(null, new Map());
        setChatSessionSharedStatus(ChatSessionSharedStatus.Private);

        if (!shouldSubmitOnLoad(searchParams) && !searchParams?.get(SEARCH_PARAM_NAMES.SEEDED)) {
          setShowProductSelectionModal(true);
        }

        if (
          shouldSubmitOnLoad(searchParams) &&
          !submitOnLoadPerformed.current
        ) {
          submitOnLoadPerformed.current = true;
          await onSubmit();
        }
        return;
      }

      setIsFetchingChatMessages(true);
      const response = await fetch(
        `/api/chat/get-chat-session/${existingChatSessionId}`
      );

      const session = await response.json();
      const chatSession = session as BackendChatSession;
      setSelectedAssistantFromId(chatSession.persona_id);

      const newMessageMap = processRawChatHistory(chatSession.messages);
      updateCompleteMessageDetail(chatSession.chat_session_id, newMessageMap);

      const newMessageHistory = buildLatestMessageChain(newMessageMap);

      if (
        (messageHistory[messageHistory.length - 1]?.type !== "error" ||
          loadedSessionId != null) &&
        !currentChatAnswering()
      ) {
        const latestMessageId =
          newMessageHistory[newMessageHistory.length - 1]?.messageId;
        setSelectedMessageForDocDisplay(
          latestMessageId !== undefined ? latestMessageId : null
        );
        updateCompleteMessageDetail(chatSession.chat_session_id, newMessageMap);
      }

      setChatSessionSharedStatus(chatSession.shared_status);
      scrollInitialized.current = false;

      if (!hasPerformedInitialScroll) {
        if (isInitialLoad.current) {
          setHasPerformedInitialScroll(true);
          isInitialLoad.current = false;
        }
        clientScrollToBottom();
        setTimeout(() => {
          setHasPerformedInitialScroll(true);
        }, 100);
      } else if (isChatSessionSwitch) {
        setHasPerformedInitialScroll(true);
        clientScrollToBottom(true);
      }

      setIsFetchingChatMessages(false);

      const shouldSendOnLoad = searchParams?.get(SEARCH_PARAM_NAMES.SEND_ON_LOAD) === "true";
      if (shouldSendOnLoad && !submitOnLoadPerformed.current) {
        submitOnLoadPerformed.current = true;
        
        const messageFromParams = searchParams?.get(SEARCH_PARAM_NAMES.USER_PROMPT);

        if (messageFromParams) {
          // Clean up the URL to prevent re-submission on page refresh
          const newSearchParams = new URLSearchParams(searchParams.toString());
          newSearchParams.delete(SEARCH_PARAM_NAMES.USER_PROMPT);
          newSearchParams.delete(SEARCH_PARAM_NAMES.SEND_ON_LOAD);
          router.replace(`?${newSearchParams.toString()}`, { scroll: false });
          
          // Set the state that will trigger the submission in the next render cycle
          setMessageToSendOnLoad(messageFromParams);
        }
      }

      if (
        newMessageHistory.length === 1 &&
        newMessageHistory[0] !== undefined &&
        !submitOnLoadPerformed.current &&
        searchParams?.get(SEARCH_PARAM_NAMES.SEEDED) === "true"
      ) {
        submitOnLoadPerformed.current = true;
        const seededMessage = newMessageHistory[0].message;
        await onSubmit({
          isSeededChat: true,
          messageOverride: seededMessage,
        });
        if (!chatSession.description) {
          await nameChatSession(existingChatSessionId);
          refreshChatSessions();
        }
      } else if (newMessageHistory.length === 2 && !chatSession.description) {
        await nameChatSession(existingChatSessionId);
        refreshChatSessions();
      }
    }

    initialSessionFetch();
  // eslint-disable-next-line react-hooks/exhaustive-deps
  }, [existingChatSessionId, searchParams?.get(SEARCH_PARAM_NAMES.PERSONA_ID)]);
  
  useEffect(() => {
    // This effect will run *after* the render cycle where `messageToSendOnLoad` is set.
    // At this point, the chat history from `initialSessionFetch` is guaranteed to be
    // in the component's state.
    if (messageToSendOnLoad && !currentChatAnswering()) {
      // Now the call to `onSubmit` will read the up-to-date chat history.
      onSubmit({ messageOverride: messageToSendOnLoad });
      
      // Reset the state to prevent this from running more than once
      setMessageToSendOnLoad(null);
    }
    // eslint-disable-next-line react-hooks/exhaustive-deps
  }, [messageToSendOnLoad]);


  useEffect(() => {
    const userFolderId = searchParams?.get(SEARCH_PARAM_NAMES.USER_FOLDER_ID);
    const allMyDocuments = searchParams?.get(
      SEARCH_PARAM_NAMES.ALL_MY_DOCUMENTS
    );

    if (userFolderId) {
      const userFolder = userFolders.find(
        (folder) => folder.id === parseInt(userFolderId)
      );
      if (userFolder) {
        addSelectedFolder(userFolder);
      }
    } else if (allMyDocuments === "true" || allMyDocuments === "1") {
      clearSelectedItems();
      userFolders.forEach((folder) => {
        addSelectedFolder(folder);
      });
    }
  // eslint-disable-next-line react-hooks/exhaustive-deps
  }, [ 
    userFolders, 
    searchParams 
  ]);

  const [message, setMessage] = useState(
    searchParams?.get(SEARCH_PARAM_NAMES.USER_PROMPT) || ""
  );

  const [completeMessageDetail, setCompleteMessageDetail] = useState<
    Map<string | null, Map<number, Message>>
  >(new Map());

  const updateCompleteMessageDetail = (
    sessionId: string | null,
    messageMap: Map<number, Message>
  ) => {
    setCompleteMessageDetail((prevState) => {
      const newState = new Map(prevState);
      newState.set(sessionId, messageMap);
      return newState;
    });
  };

  const currentMessageMap = (
    messageDetail: Map<string | null, Map<number, Message>>
  ) => {
    return (
      messageDetail.get(chatSessionIdRef.current) || new Map<number, Message>()
    );
  };
  const currentSessionId = (): string => {
    return chatSessionIdRef.current!;
  };

  const upsertToCompleteMessageMap = ({
    messages,
    completeMessageMapOverride,
    chatSessionId,
    replacementsMap = null,
    makeLatestChildMessage = false,
  }: {
    messages: Message[];
    completeMessageMapOverride?: Map<number, Message> | null;
    chatSessionId?: string;
    replacementsMap?: Map<number, number> | null;
    makeLatestChildMessage?: boolean;
  }) => {
    const frozenCompleteMessageMap =
      completeMessageMapOverride || currentMessageMap(completeMessageDetail);
    const newCompleteMessageMap = structuredClone(frozenCompleteMessageMap);

<<<<<<< HEAD
    if (newCompleteMessageMap.size === 0 && messages.length > 0) { 
=======
    if (messages[0] !== undefined && newCompleteMessageMap.size === 0) {
>>>>>>> c27ba6ba
      const systemMessageId = messages[0].parentMessageId || SYSTEM_MESSAGE_ID;
      const firstMessageId = messages[0].messageId;
      const dummySystemMessage: Message = {
        messageId: systemMessageId,
        message: "",
        type: "system",
        files: [],
        toolCall: null,
        parentMessageId: null,
        childrenMessageIds: [firstMessageId],
        latestChildMessageId: firstMessageId,
      };
      newCompleteMessageMap.set(
        dummySystemMessage.messageId,
        dummySystemMessage
      );
      messages[0].parentMessageId = systemMessageId;
    }

    messages.forEach((message) => {
      const idToReplace = replacementsMap?.get(message.messageId);
      if (idToReplace) {
        removeMessage(idToReplace, newCompleteMessageMap);
      }

      if (
        !newCompleteMessageMap.has(message.messageId) &&
        message.parentMessageId !== null
      ) {
        updateParentChildren(message, newCompleteMessageMap, true);
      }
      newCompleteMessageMap.set(message.messageId, message);
    });
    if (makeLatestChildMessage && messages.length > 0) { 
      const currentMessageChain = buildLatestMessageChain(
        frozenCompleteMessageMap
      );
      const latestMessage = currentMessageChain[currentMessageChain.length - 1];
      if (messages[0] !== undefined && latestMessage) {
        newCompleteMessageMap.get(
          latestMessage.messageId
        )!.latestChildMessageId = messages[0].messageId;
      }
    }

    const newCompleteMessageDetail = {
      sessionId: chatSessionId || currentSessionId(),
      messageMap: newCompleteMessageMap,
    };

    updateCompleteMessageDetail(
      chatSessionId || currentSessionId(),
      newCompleteMessageMap
    );
    console.log(newCompleteMessageDetail);
    return newCompleteMessageDetail;
  };

  const messageHistory = buildLatestMessageChain(
    currentMessageMap(completeMessageDetail)
  );

  const [submittedMessage, setSubmittedMessage] = useState(firstMessage || "");

  const [chatState, setChatState] = useState<Map<string | null, ChatState>>(
    new Map([[chatSessionIdRef.current, firstMessage ? "loading" : "input"]])
  );

  const [regenerationState, setRegenerationState] = useState<
    Map<string | null, RegenerationState | null>
  >(new Map([[null, null]]));

  const [abortControllers, setAbortControllers] = useState<
    Map<string | null, AbortController>
  >(new Map());

  const updateStatesWithNewSessionId = (newSessionId: string) => {
    const updateState = (
      setState: Dispatch<SetStateAction<Map<string | null, any>>>,
      defaultValue?: any
    ) => {
      setState((prevState) => {
        const newState = new Map(prevState);
        const existingState = newState.get(null);
        if (existingState !== undefined) {
          newState.set(newSessionId, existingState);
          newState.delete(null);
        } else if (defaultValue !== undefined) {
          newState.set(newSessionId, defaultValue);
        }
        return newState;
      });
    };

    updateState(setRegenerationState);
    updateState(setChatState);
    updateState(setAbortControllers);

    setCompleteMessageDetail((prevState) => {
      const newState = new Map(prevState);
      const existingMessages = newState.get(null);
      if (existingMessages) {
        newState.set(newSessionId, existingMessages);
        newState.delete(null);
      }
      return newState;
    });
    chatSessionIdRef.current = newSessionId;
  };

  const updateChatState = (newState: ChatState, sessionId?: string | null) => {
    setChatState((prevState) => {
      const newChatState = new Map(prevState);
      newChatState.set(
        sessionId !== undefined ? sessionId : currentSessionId(),
        newState
      );
      return newChatState;
    });
  };

  const currentChatState = (): ChatState => {
    return chatState.get(currentSessionId()) || "input";
  };

  const currentChatAnswering = () => {
    return (
      currentChatState() == "toolBuilding" ||
      currentChatState() == "streaming" ||
      currentChatState() == "loading"
    );
  };

  const updateRegenerationState = (
    newState: RegenerationState | null,
    sessionId?: string | null
  ) => {
    const newRegenerationState = new Map(regenerationState);
    newRegenerationState.set(
      sessionId !== undefined && sessionId != null
        ? sessionId
        : currentSessionId(),
      newState
    );

    setRegenerationState((prevState) => {
      const newRegenerationState = new Map(prevState);
      newRegenerationState.set(
        sessionId !== undefined && sessionId != null
          ? sessionId
          : currentSessionId(),
        newState
      );
      return newRegenerationState;
    });
  };

  const resetRegenerationState = (sessionId?: string | null) => {
    updateRegenerationState(null, sessionId);
  };

  const currentRegenerationState = (): RegenerationState | null => {
    return regenerationState.get(currentSessionId()) || null;
  };

  const [canContinue, setCanContinue] = useState<Map<string | null, boolean>>(
    new Map([[null, false]])
  );

  const updateCanContinue = (newState: boolean, sessionId?: string | null) => {
    setCanContinue((prevState) => {
      const newCanContinueState = new Map(prevState);
      newCanContinueState.set(
        sessionId !== undefined ? sessionId : currentSessionId(),
        newState
      );
      return newCanContinueState;
    });
  };

  const currentCanContinue = (): boolean => {
    return canContinue.get(currentSessionId()) || false;
  };

  const currentSessionChatState = currentChatState();
  const currentSessionRegenerationState = currentRegenerationState();

  const [selectedMessageForDocDisplay, setSelectedMessageForDocDisplay] =
    useState<number | null>(null);

  const { aiMessage, humanMessage } = selectedMessageForDocDisplay
    ? getHumanAndAIMessageFromMessageNumber(
      messageHistory,
      selectedMessageForDocDisplay
    )
    : { aiMessage: null, humanMessage: null };

  const [chatSessionSharedStatus, setChatSessionSharedStatus] =
    useState<ChatSessionSharedStatus>(ChatSessionSharedStatus.Private);

  useEffect(() => {
    if (messageHistory.length === 0 && chatSessionIdRef.current === null) {
      setSelectedAssistant(
        availableAssistants.find((persona) => persona.id === defaultAssistantId)
      );
    }
  }, [defaultAssistantId, availableAssistants, messageHistory.length]);

  useEffect(() => {
    if (
      submittedMessage &&
      currentSessionChatState === "loading" &&
      messageHistory.length == 0
    ) {
      window.parent.postMessage(
        { type: CHROME_MESSAGE.LOAD_NEW_CHAT_PAGE },
        "*"
      );
    }
  }, [submittedMessage, currentSessionChatState, messageHistory.length]);

  const [maxTokens, setMaxTokens] = useState<number>(4096);

  useEffect(() => {
    async function fetchMaxTokens() {
      if (liveAssistant) { 
        const response = await fetch(
          `/api/chat/max-selected-document-tokens?persona_id=${liveAssistant.id}`
        );
        if (response.ok) {
          const maxTokensData = (await response.json()).max_tokens as number;
          setMaxTokens(maxTokensData);
        }
      }
    }
    fetchMaxTokens();
  }, [liveAssistant]);


  const filterManager = useFilters();
  const [isChatSearchModalOpen, setIsChatSearchModalOpen] = useState(false);

  const [currentFeedback, setCurrentFeedback] = useState<
    [FeedbackType, number] | null
  >(null);

  const [sharingModalVisible, setSharingModalVisible] =
    useState<boolean>(false);

  const [aboveHorizon, setAboveHorizon] = useState(false);

  const scrollableDivRef = useRef<HTMLDivElement>(null);
  const lastMessageRef = useRef<HTMLDivElement>(null);
  const inputRef = useRef<HTMLDivElement>(null);
  const endDivRef = useRef<HTMLDivElement>(null);
  const endPaddingRef = useRef<HTMLDivElement>(null);

  const previousHeight = useRef<number>(
    inputRef.current?.getBoundingClientRect().height!
  );
  const scrollDist = useRef<number>(0);

  const handleInputResize = () => {
    setTimeout(() => {
      if (
        inputRef.current &&
        lastMessageRef.current &&
        !waitForScrollRef.current
      ) {
        const newHeight: number =
          inputRef.current?.getBoundingClientRect().height!;
        const heightDifference = newHeight - previousHeight.current;
        if (
          previousHeight.current &&
          heightDifference != 0 &&
          endPaddingRef.current &&
          scrollableDivRef &&
          scrollableDivRef.current
        ) {
          endPaddingRef.current.style.transition = "height 0.3s ease-out";
          endPaddingRef.current.style.height = `${Math.max(
            newHeight - 50,
            0
          )}px`;

          if (autoScrollEnabled) {
            scrollableDivRef?.current.scrollBy({
              left: 0,
              top: Math.max(heightDifference, 0),
              behavior: "smooth",
            });
          }
        }
        previousHeight.current = newHeight;
      }
    }, 100);
  };

  const clientScrollToBottom = (fast?: boolean) => {
    waitForScrollRef.current = true;
    setTimeout(() => {
      if (!endDivRef.current || !scrollableDivRef.current) {
        console.error("endDivRef or scrollableDivRef not found");
        return;
      }
      const rect = endDivRef.current.getBoundingClientRect();
      const isVisible = rect.top >= 0 && rect.bottom <= window.innerHeight;
      if (isVisible) return;
      endDivRef.current.scrollIntoView({
        behavior: fast ? "auto" : "smooth",
      });
      setHasPerformedInitialScroll(true);
    }, 50);
    setTimeout(() => {
      waitForScrollRef.current = false;
    }, 1500);
  };

  const debounceNumber = 100;

  const [hasPerformedInitialScroll, setHasPerformedInitialScroll] = useState(
    existingChatSessionId === null
  );

  const textAreaRef = useRef<HTMLTextAreaElement>(null);
  useEffect(() => {
    handleInputResize();
  }, [message]);

  const masterFlexboxRef = useRef<HTMLDivElement>(null);
  const [maxDocumentSidebarWidth, setMaxDocumentSidebarWidth] = useState<
    number | null
  >(null);
  const adjustDocumentSidebarWidth = () => {
    if (masterFlexboxRef.current && document.documentElement.clientWidth) {
      if (document.documentElement.clientWidth > 1700) {
        setMaxDocumentSidebarWidth(masterFlexboxRef.current.clientWidth - 950);
      } else if (document.documentElement.clientWidth > 1420) {
        setMaxDocumentSidebarWidth(masterFlexboxRef.current.clientWidth - 760);
      } else {
        setMaxDocumentSidebarWidth(masterFlexboxRef.current.clientWidth - 660);
      }
    }
  };

  // Corrected dependency array for this useEffect based on previous working version
  useEffect(() => {
    if (
      liveAssistant && // Ensure liveAssistant is defined before use
      !personaIncludesRetrieval(liveAssistant) &&
      (!selectedDocuments || selectedDocuments.length === 0) &&
      documentSidebarVisible
    ) {
      setDocumentSidebarVisible(false);
    }
    if (chatSessionIdRef.current !== null) {
        clientScrollToBottom();
    }
  // eslint-disable-next-line react-hooks/exhaustive-deps
  }, [chatSessionIdRef.current]);


  const loadNewPageLogic = (event: MessageEvent) => {
    if (event.data.type === SUBMIT_MESSAGE_TYPES.PAGE_CHANGE) {
      try {
        const url = new URL(event.data.href);
        const newSearchParams = new URLSearchParams(url.searchParams.toString());
        const message = newSearchParams.get(SEARCH_PARAM_NAMES.USER_PROMPT);

        filterManager.buildFiltersFromQueryString(
          newSearchParams.toString(),
          availableSources,
          documentSets.map((ds) => ds.name),
          tags
        );
        const fileDescriptorString = newSearchParams.get(SEARCH_PARAM_NAMES.FILES);
        const overrideFileDescriptors: FileDescriptor[] = fileDescriptorString
          ? JSON.parse(decodeURIComponent(fileDescriptorString))
          : [];

        newSearchParams.delete(SEARCH_PARAM_NAMES.SEND_ON_LOAD);

        router.replace(`?${newSearchParams.toString()}`, { scroll: false });

        if (message) {
          setSubmittedMessage(message);
          onSubmit({ messageOverride: message, overrideFileDescriptors });
        }
      } catch (error) {
        console.error("Error parsing URL:", error);
      }
    }
  };

  useEffect(() => {
    adjustDocumentSidebarWidth();
    window.addEventListener("resize", adjustDocumentSidebarWidth);
    window.addEventListener("message", loadNewPageLogic);

    return () => {
      window.removeEventListener("message", loadNewPageLogic);
      window.removeEventListener("resize", adjustDocumentSidebarWidth);
    };
  // eslint-disable-next-line react-hooks/exhaustive-deps
  }, []);

  if (!documentSidebarInitialWidth && maxDocumentSidebarWidth) {
    documentSidebarInitialWidth = Math.min(700, maxDocumentSidebarWidth);
  }
  class CurrentMessageFIFO {
    private stack: PacketType[] = [];
    isComplete: boolean = false;
    error: string | null = null;

    push(packetBunch: PacketType) {
      this.stack.push(packetBunch);
    }

    nextPacket(): PacketType | undefined {
      return this.stack.shift();
    }

    isEmpty(): boolean {
      return this.stack.length === 0;
    }
  }

  async function updateCurrentMessageFIFO(
    stack: CurrentMessageFIFO,
    params: SendMessageParams
  ) {
    try {
      for await (const packet of sendMessage(params)) {
        if (params.signal?.aborted) {
          throw new Error("AbortError");
        }
        stack.push(packet);
      }
    } catch (error: unknown) {
      if (error instanceof Error) {
        if (error.name === "AbortError") {
          console.debug("Stream aborted");
        } else {
          stack.error = error.message;
        }
      } else {
        stack.error = String(error);
      }
    } finally {
      stack.isComplete = true;
    }
  }

  const resetInputBar = () => {
    setMessage("");
    setCurrentMessageFiles([]);

    // Reset selectedFiles if they're under the context limit, but preserve selectedFolders.
    // If under the context limit, the files will be included in the chat history
    // so we don't need to keep them around.
    if (selectedDocumentTokens < maxTokens) {
      setSelectedFiles([]);
    }

    if (endPaddingRef.current) {
      endPaddingRef.current.style.height = `95px`;
    }
  };

  const continueGenerating = () => {
    onSubmit({
      messageOverride:
        "Continue Generating (pick up exactly where you left off)",
    });
  };
  const [uncaughtError, setUncaughtError] = useState<string | null>(null);
  const [agenticGenerating, setAgenticGenerating] = useState(false);

  const autoScrollEnabled =
    (user?.preferences?.auto_scroll && !agenticGenerating) ?? false;

  useScrollonStream({
    chatState: currentSessionChatState,
    scrollableDivRef,
    scrollDist,
    endDivRef,
    debounceNumber,
    mobile: settings?.isMobile,
    enableAutoScroll: autoScrollEnabled,
  });

  const [sessionHasSentLocalUserMessage, setSessionHasSentLocalUserMessage] =
    useState<Map<string | null, boolean>>(new Map());

  const markSessionMessageSent = (sessionId: string | null) => {
    setSessionHasSentLocalUserMessage((prev) => {
      const newMap = new Map(prev);
      newMap.set(sessionId, true);
      return newMap;
    });
  };
  const currentSessionHasSentLocalUserMessage = useMemo(
    () => (sessionId: string | null) => {
      return sessionHasSentLocalUserMessage.size === 0
        ? undefined
        : sessionHasSentLocalUserMessage.get(sessionId) || false;
    },
    [sessionHasSentLocalUserMessage]
  );

  const { height: screenHeight } = useScreenSize();

  const getContainerHeight = useMemo(() => {
    return () => {
      if (!currentSessionHasSentLocalUserMessage(chatSessionIdRef.current)) {
        return undefined;
      }
      if (autoScrollEnabled) return undefined;

      if (screenHeight < 600) return "40vh";
      if (screenHeight < 1200) return "50vh";
      return "60vh";
    };
  }, [autoScrollEnabled, screenHeight, currentSessionHasSentLocalUserMessage]);

  const reset = () => {
    setMessage("");
    setCurrentMessageFiles([]);
    clearSelectedItems();
    setLoadingError(null);
  };

  const handleProductSelectionFromModal = (productName: string) => {
    if (!productName) return;

    const message = productName;
  
    onSubmit({ messageOverride: message });

    setShowProductSelectionModal(false); // Close the modal after submitting
  };


  const handleApplyProductPrompts = async (fullAIMessage: string) => {
    // ADDED: Log the full AI message received
    console.log("AI_MESSAGE_DEBUG: Full AI message received:", JSON.stringify(fullAIMessage));

    setIsCreatingProduct(true);
    setProductCreationResult(null);

    if (!fullAIMessage || typeof fullAIMessage !== 'string') {
      // ADDED: Log invalid message content
      console.error("AI_MESSAGE_DEBUG: Invalid AI message content. Message:", fullAIMessage);
      setIsCreatingProduct(false);
      setProductCreationResult({ success: false, message: "Invalid AI message content for product creation." });
    }

    const lines = fullAIMessage.split('\n');
    const headerLine = lines[0];
    const strippedAiResponse = lines.slice(1).join('\n');

    // ADDED: Log the extracted header and the rest of the response
    console.log("AI_MESSAGE_DEBUG: Extracted Header Line:", JSON.stringify(headerLine));
    console.log("AI_MESSAGE_DEBUG: Stripped AI Response:", JSON.stringify(strippedAiResponse));
    
    // UPDATED: Regex is now less strict and allows for leading/trailing whitespace.
    const headerRegex = /^\s*\*\*(.*?)\*\* *: *\*\*(.*?)\*\* *: *\*\*(.*?)\*\*\s*$/;
    const match = headerLine.match(headerRegex);

    // ADDED: Log the result of the regex match
    console.log("AI_MESSAGE_DEBUG: Regex match result:", match);

    if (!match || match.length < 4) {
      // ADDED: Log detailed parsing failure information
      console.error(
        "AI_MESSAGE_DEBUG: Header parsing failed. Expected format: **Project Name** : **Product** : **Instance Name**. Received Header:",
        JSON.stringify(headerLine),
        "Regex Match:", match
      );
      setIsCreatingProduct(false);
      setProductCreationResult({
        success: false,
        message: "AI message does not have the expected format for product creation. Expected: **Project Name** : **Product** : **Instance Name**",
      });
      return;
    }

    const parsedProjectName = match[1].trim();
    const parsedProductName = match[2].trim();
    let parsedInstanceName = match[3].trim();

    // ADDED: Log parsed values
    console.log("AI_MESSAGE_DEBUG: Parsed Project Name:", parsedProjectName);
    console.log("AI_MESSAGE_DEBUG: Parsed Product Name:", parsedProductName);
    console.log("AI_MESSAGE_DEBUG: Parsed Instance Name:", parsedInstanceName);


    if (!parsedProjectName || !parsedProductName) {
        // ADDED: Log failure to extract essential names
        console.error("AI_MESSAGE_DEBUG: Could not extract critical Project Name or Product from header after regex match. Header:", JSON.stringify(headerLine));
        setIsCreatingProduct(false);
        setProductCreationResult({
            success: false,
            message: "Could not extract Project Name or Product from the AI message.",
        });
        return;
    }
    
    const currentDesignTemplates: DesignTemplateResponse[] = await ensureDesignTemplatesFetched();

    if (isLoadingDesignTemplates){
        setPopup({type: "info", message: "Loading product types, please try again shortly."});
        setIsCreatingProduct(false);
        return;
    }
    
    if (currentDesignTemplates.length === 0 ) {
      console.error("AI_MESSAGE_DEBUG: No design templates available or fetch failed.");
      setIsCreatingProduct(false);
      setProductCreationResult({
        success: false,
        message: "No product types available. Please configure them or check for loading errors.",
      });
      return;
    }

    const matchedTemplate = currentDesignTemplates.find(
      (template: DesignTemplateResponse) => 
        template.template_name.trim().toLowerCase() === parsedProductName.toLowerCase()
    );

    // ADDED: Log template matching result
    console.log("AI_MESSAGE_DEBUG: Matched Template:", matchedTemplate);

    if (!matchedTemplate) {
      // ADDED: Log if no template was found
      console.error(`AI_MESSAGE_DEBUG: Product type "${parsedProductName}" not found in fetched templates. Available templates:`, currentDesignTemplates.map(t => t.template_name));
      setIsCreatingProduct(false);
      setProductCreationResult({
        success: false,
        message: `Product type "${parsedProductName}" not found. Please ensure it's a valid and existing product design.`,
      });
      return;
    }

    if (!parsedInstanceName) {
      parsedInstanceName = matchedTemplate.template_name;
      // ADDED: Log if instance name was defaulted
      console.log("AI_MESSAGE_DEBUG: Instance Name defaulted to product name:", parsedInstanceName);
    }

    const currentChatId = currentSessionId();
    if (!currentChatId) {
      setPopup({ type: "error", message: "Cannot create a product without an active chat session." });
      return;
    }

    const payload = {
      projectName: parsedProjectName,
      design_template_id: matchedTemplate.id,
      microProductName: parsedInstanceName,
      aiResponse: strippedAiResponse,
      chatSessionId: currentChatId, // Use the validated ID
    };

    console.log("AI_MESSAGE_DEBUG: Submitting to /api/custom-projects-backend/projects/add with payload:", payload);

    try {
      const headers: HeadersInit = { 'Content-Type': 'application/json' };
      const devUserId = "dummy-onyx-user-id-for-testing"; 
      if (devUserId && process.env.NODE_ENV === 'development') {
        headers['X-Dev-Onyx-User-ID'] = devUserId;
      }

      const response = await fetch(`/api/custom-projects-backend/projects/add`, { // Ensure this path is correct for your setup
        method: 'POST',
        headers: headers,
        body: JSON.stringify(payload),
      });

      if (!response.ok) {
        const errorData = await response.json().catch(() => ({ detail: `HTTP error! status: ${response.status}` }));
        // ADDED: Log API error response
        console.error("AI_MESSAGE_DEBUG: API Error Data:", errorData);
        throw new Error(errorData.detail || `Failed to create product instance.`);
      }
      
      const result = await response.json(); 
      // ADDED: Log API success response
      console.log("AI_MESSAGE_DEBUG: API Success Result:", result);
      setIsCreatingProduct(false);
      setProductCreationResult({
        success: true,
        message: `Successfully created product "${payload.microProductName}" in project "${payload.projectName}".`,
        projectId: result.id, // Assuming result.id is the new product's ID
      });
     

    } catch (err: any) {
      // ADDED: Log caught error during API call
      console.error('AI_MESSAGE_DEBUG: Failed to create product instance (catch block):', err);
      setIsCreatingProduct(false);
      setProductCreationResult({
        success: false,
        message: err.message || "An unknown error occurred during product creation.",
      });
    }
  };

  const onSubmit = async ({
    messageIdToResend,
    messageOverride,
    queryOverride,
    forceSearch,
    isSeededChat,
    alternativeAssistantOverride = null,
    modelOverride,
    regenerationRequest,
    overrideFileDescriptors,
  }: {
    messageIdToResend?: number;
    messageOverride?: string;
    queryOverride?: string;
    forceSearch?: boolean;
    isSeededChat?: boolean;
    alternativeAssistantOverride?: Persona | null;
    modelOverride?: LlmDescriptor;
    regenerationRequest?: RegenerationRequest | null;
    overrideFileDescriptors?: FileDescriptor[];
  } = {}) => {
    navigatingAway.current = false;
    let frozenSessionId = currentSessionId();
    updateCanContinue(false, frozenSessionId);
    setUncaughtError(null);
    setLoadingError(null);

    markSessionMessageSent(frozenSessionId);

    let currentMap = currentMessageMap(completeMessageDetail);
    let currentHistory = buildLatestMessageChain(currentMap);
    let lastMessage = currentHistory[currentHistory.length - 1];

    if (
      lastMessage &&
      lastMessage.type === "error" &&
      !messageIdToResend &&
      !regenerationRequest
    ) {
      const newMap = new Map(currentMap);
      const parentId = lastMessage.parentMessageId;

      newMap.delete(lastMessage.messageId);

      if (parentId !== null && parentId !== undefined) {
        const parentOfError = newMap.get(parentId);
        if (parentOfError) {
          const grandparentId = parentOfError.parentMessageId;
          if (grandparentId !== null && grandparentId !== undefined) {
            const grandparent = newMap.get(grandparentId);
            if (grandparent) {
              const updatedGrandparent = {
                ...grandparent,
                childrenMessageIds: (
                  grandparent.childrenMessageIds || []
                ).filter((id) => id !== parentId),
                latestChildMessageId:
                  grandparent.latestChildMessageId === parentId
                    ? null
                    : grandparent.latestChildMessageId,
              };
              newMap.set(grandparentId, updatedGrandparent);
            }
          }
          newMap.delete(parentId);
        }
      }
      updateCompleteMessageDetail(frozenSessionId, newMap);
      console.log("Removed previous error message ID:", lastMessage.messageId);
      currentHistory = buildLatestMessageChain(newMap);
      currentMap = newMap;
      lastMessage = currentHistory[currentHistory.length - 1];
    }

    if (currentChatState() != "input") {
      if (currentChatState() == "uploading") {
        setPopup({
          message: "Please wait for the content to upload",
          type: "error",
        });
      } else {
        if (!messageOverride) { 
          setPopup({
            message: "Please wait for the response to complete",
            type: "error",
          });
          return;
        }
      }
    }

    setAlternativeGeneratingAssistant(alternativeAssistantOverride);
    clientScrollToBottom();

    let currChatSessionId: string;
    const isNewSession = chatSessionIdRef.current === null;
    const searchParamBasedChatSessionName =
      searchParams?.get(SEARCH_PARAM_NAMES.TITLE) || null;

    if (isNewSession) {
      currChatSessionId = await createChatSession(
        liveAssistant?.id || 0, 
        searchParamBasedChatSessionName
      );
    } else {
      currChatSessionId = chatSessionIdRef.current as string;
    }
    frozenSessionId = currChatSessionId;
    let finalLLM = modelOverride || llmManager.currentLlm;
    updateLlmOverrideForChatSession(
      currChatSessionId,
      structureValue(
        finalLLM.name || "",
        finalLLM.provider || "",
        finalLLM.modelName || ""
      )
    );

    updateStatesWithNewSessionId(currChatSessionId);
    const controller = new AbortController();
    setAbortControllers((prev) =>
      new Map(prev).set(currChatSessionId, controller)
    );

    const messageToResendFromHistory = messageHistory.find( 
      (msg) => msg.messageId === messageIdToResend
    );
    if (messageIdToResend) {
      updateRegenerationState(
        { regenerating: true, finalMessageIndex: messageIdToResend },
        currentSessionId()
      );
    }
    const messageToResendParent =
      messageToResendFromHistory?.parentMessageId !== null &&
        messageToResendFromHistory?.parentMessageId !== undefined
        ? currentMap.get(messageToResendFromHistory.parentMessageId)
        : null;
    const messageToResendIndex = messageToResendFromHistory
      ? messageHistory.indexOf(messageToResendFromHistory)
      : null;

    if (!messageToResendFromHistory && messageIdToResend !== undefined) {
      setPopup({
        message:
          "Failed to re-send message - please refresh the page and try again.",
        type: "error",
      });
      resetRegenerationState(currentSessionId());
      updateChatState("input", frozenSessionId);
      return;
    }
    let currMessage = messageToResendFromHistory ? messageToResendFromHistory.message : message;
    if (messageOverride) {
      currMessage = messageOverride;
    }

    setSubmittedMessage(currMessage);
    updateChatState("loading");

    const currMessageHistory =
      messageToResendIndex !== null
        ? currentHistory.slice(0, messageToResendIndex)
        : currentHistory;

    let parentMessage =
      messageToResendParent ||
      (currMessageHistory.length > 0
        ? currMessageHistory[currMessageHistory.length - 1]
        : null) ||
      (currentMap.size === 1 ? Array.from(currentMap.values())[0] : null);

    let currentAssistantId;
    if (alternativeAssistantOverride) {
      currentAssistantId = alternativeAssistantOverride.id;
    } else if (alternativeAssistant) {
      currentAssistantId = alternativeAssistant.id;
<<<<<<< HEAD
    } else if (liveAssistant) { 
      currentAssistantId = liveAssistant.id;
    } else {
      console.error("No live assistant available for message submission.");
      setPopup({ type: "error", message: "No assistant selected." });
      updateChatState("input", frozenSessionId);
      return;
=======
    } else {
      if (liveAssistant) {
        currentAssistantId = liveAssistant.id;
      } else {
        currentAssistantId = 0; // Fallback if no assistant is live
      }
>>>>>>> c27ba6ba
    }

    resetInputBar();
    
    let filesForCurrentSubmission: FileDescriptor[] = []; 
    
    if (overrideFileDescriptors) {
      filesForCurrentSubmission = overrideFileDescriptors;
    } else if (!messageIdToResend && !isSeededChat) {
      // Only use currentMessageFiles for new, user-initiated messages
      filesForCurrentSubmission = currentMessageFiles;
    }
    // This 'localFilesStream' variable is block-scoped to onSubmit and will hold files for the current submission.
    let localFilesStream = filesForCurrentSubmission;


    let messageUpdates: Message[] | null = null; 
    let answer = "";
    let second_level_answer = "";
    let currentStopReason: StreamStopReason | null = null; 
    let query: string | null = null;
    let retrievalType: RetrievalType =
      selectedDocuments.length > 0
        ? RetrievalType.SelectedDocs
        : RetrievalType.None;
    let documents: OnyxDocument[] = selectedDocuments;
    let aiMessageImages: FileDescriptor[] | null = null;
    let agenticDocs: OnyxDocument[] | null = null;
    let error: string | null = null;
    let stackTrace: string | null = null;
    let sub_questions: SubQuestionDetail[] = [];
    let is_generating: boolean = false;
    let second_level_generating: boolean = false;
    let finalMessage: BackendMessage | null = null;
    let toolCall: ToolCallMetadata | null = null;
    let isImprovement: boolean | undefined = undefined;
    let isStreamingQuestions = true;
    let includeAgentic = false;
    let secondLevelMessageId: number | null = null;
    let isAgentic: boolean = false;
    
    let initialFetchDetails: null | {
      user_message_id: number;
      assistant_message_id: number;
      frozenMessageMap: Map<number, Message>;
    } = null;
    try {
      const mapKeys = Array.from(currentMap.keys());
      const lastSuccessfulMessageId =
        getLastSuccessfulMessageId(currMessageHistory);
      const stack = new CurrentMessageFIFO();
      updateCurrentMessageFIFO(stack, {
        signal: controller.signal,
        message: currMessage,
        alternateAssistantId: currentAssistantId,
        fileDescriptors: filesForCurrentSubmission, 
        parentMessageId:
          regenerationRequest?.parentMessage.messageId ||
          lastSuccessfulMessageId,
        chatSessionId: currChatSessionId,
        filters: buildFilters(
          filterManager.selectedSources,
          filterManager.selectedDocumentSets,
          filterManager.timeRange,
          filterManager.selectedTags
        ),
        selectedDocumentIds: selectedDocuments
          .filter(
            (document) =>
              document.db_doc_id !== undefined && document.db_doc_id !== null
          )
          .map((document) => document.db_doc_id as number),
        queryOverride,
        forceSearch,
        userFolderIds: selectedFolders.map((folder) => folder.id),
        userFileIds: selectedFiles
          .filter((file) => file.id !== undefined && file.id !== null)
          .map((file) => file.id),
        regenerate: regenerationRequest !== undefined,
        modelProvider:
          modelOverride?.name || llmManager.currentLlm.name || undefined,
        modelVersion:
          modelOverride?.modelName ||
          llmManager.currentLlm.modelName ||
          searchParams?.get(SEARCH_PARAM_NAMES.MODEL_VERSION) ||
          undefined,
        temperature: llmManager.temperature || undefined,
        systemPromptOverride:
          searchParams?.get(SEARCH_PARAM_NAMES.SYSTEM_PROMPT) || undefined,
        useExistingUserMessage: isSeededChat,
        useLanggraph:
          settings?.settings.pro_search_enabled &&
          proSearchEnabled &&
          retrievalEnabled,
      });

      const delay = (ms: number) => {
        return new Promise((resolve) => setTimeout(resolve, ms));
      };

      await delay(50);
      while (!stack.isComplete || !stack.isEmpty()) {
        if (stack.isEmpty()) {
          await delay(0.5);
        }

        if (!stack.isEmpty() && !controller.signal.aborted) {
          const packet = stack.nextPacket();
          if (!packet) {
            continue;
          }
          console.log("Packet:", JSON.stringify(packet));

          if (!initialFetchDetails) {
            if (!Object.hasOwn(packet, "user_message_id")) {
              console.error(
                "First packet should contain message response info "
              );
              if (Object.hasOwn(packet, "error")) {
                const errorPacket = (packet as StreamingError).error;
                setLoadingError(errorPacket);
                updateChatState("input");
                return;
              }
              continue;
            }

            const messageResponseIDInfo = packet as MessageResponseIDInfo;
            const user_message_id = messageResponseIDInfo.user_message_id!;
            const assistant_message_id =
              messageResponseIDInfo.reserved_assistant_message_id;

            messageUpdates = [
              {
                messageId: regenerationRequest
                  ? regenerationRequest?.parentMessage?.messageId!
                  : user_message_id,
                message: currMessage,
                type: "user",
                files: filesForCurrentSubmission, 
                toolCall: null,
                parentMessageId: parentMessage?.messageId || SYSTEM_MESSAGE_ID,
              },
            ];

            if (parentMessage && !regenerationRequest) {
              messageUpdates.push({
                ...parentMessage,
                childrenMessageIds: (
                  parentMessage.childrenMessageIds || []
                ).concat([user_message_id]),
                latestChildMessageId: user_message_id,
              });
            }

            const { messageMap: currentFrozenMessageMap } =
              upsertToCompleteMessageMap({
                messages: messageUpdates,
                chatSessionId: currChatSessionId,
                completeMessageMapOverride: currentMap,
              });
            currentMap = currentFrozenMessageMap;

            initialFetchDetails = {
              frozenMessageMap: currentMap,
              assistant_message_id,
              user_message_id,
            };
            resetRegenerationState();
          } else {
            const { user_message_id, frozenMessageMap } = initialFetchDetails;
            if (Object.hasOwn(packet, "agentic_message_ids")) {
              const agenticMessageIds = (packet as AgenticMessageResponseIDInfo)
                .agentic_message_ids;
              const level1MessageId = agenticMessageIds.find(
                (item) => item.level === 1
              )?.message_id;
              if (level1MessageId) {
                secondLevelMessageId = level1MessageId;
                includeAgentic = true;
              }
            }

            setChatState((prevState) => {
              if (prevState.get(chatSessionIdRef.current!) === "loading") {
                return new Map(prevState).set(
                  chatSessionIdRef.current!,
                  "streaming"
                );
              }
              return prevState;
            });

            if (Object.hasOwn(packet, "level")) {
              if ((packet as any).level === 1) {
                second_level_generating = true;
              }
            }
            if (Object.hasOwn(packet, "user_files")) {
              const userFilesPacket = (packet as UserKnowledgeFilePacket).user_files;
              const newUserFiles = userFilesPacket.filter(
                (newFile) =>
                  !localFilesStream.some((existingFile) => existingFile.id === newFile.id) 
              );
              localFilesStream = localFilesStream.concat(newUserFiles); 
            }
            if (Object.hasOwn(packet, "is_agentic")) {
              isAgentic = (packet as any).is_agentic;
            }

            if (Object.hasOwn(packet, "refined_answer_improvement")) {
              isImprovement = (packet as RefinedAnswerImprovement)
                .refined_answer_improvement;
            }

            if (Object.hasOwn(packet, "stream_type")) {
              if ((packet as any).stream_type == "main_answer") {
                is_generating = false;
                second_level_generating = true;
              }
            }

            if (
              Object.hasOwn(packet, "stop_reason") &&
              Object.hasOwn(packet, "level_question_num")
            ) {
              if ((packet as StreamStopInfo).stream_type == "main_answer") {
                updateChatState("streaming", frozenSessionId);
              }
              if (
                (packet as StreamStopInfo).stream_type == "sub_questions" &&
                (packet as StreamStopInfo).level_question_num == undefined
              ) {
                isStreamingQuestions = false;
              }
              sub_questions = constructSubQuestions(
                sub_questions,
                packet as StreamStopInfo
              );
            } else if (Object.hasOwn(packet, "sub_question")) {
              updateChatState("toolBuilding", frozenSessionId);
              isAgentic = true;
              is_generating = true;
              sub_questions = constructSubQuestions(
                sub_questions,
                packet as SubQuestionPiece
              );
              setAgenticGenerating(true);
            } else if (Object.hasOwn(packet, "sub_query")) {
              sub_questions = constructSubQuestions(
                sub_questions,
                packet as SubQueryPiece
              );
            } else if (
              Object.hasOwn(packet, "answer_piece") &&
              Object.hasOwn(packet, "answer_type") &&
              (packet as AgentAnswerPiece).answer_type === "agent_sub_answer"
            ) {
              sub_questions = constructSubQuestions(
                sub_questions,
                packet as AgentAnswerPiece
              );
            } else if (Object.hasOwn(packet, "answer_piece")) {
              sub_questions = sub_questions.map((subQ) => ({
                ...subQ,
                is_generating: false,
              }));

              if (
                Object.hasOwn(packet, "level") &&
                (packet as any).level === 1
              ) {
                second_level_answer += (packet as AnswerPiecePacket)
                  .answer_piece;
              } else {
                answer += (packet as AnswerPiecePacket).answer_piece;
              }
            } else if (
              Object.hasOwn(packet, "top_documents") &&
              Object.hasOwn(packet, "level_question_num") &&
              (packet as DocumentsResponse).level_question_num != undefined
            ) {
              const documentsResponse = packet as DocumentsResponse;
              sub_questions = constructSubQuestions(
                sub_questions,
                documentsResponse
              );

              if (
                documentsResponse.level_question_num === 0 &&
                documentsResponse.level == 0
              ) {
                documents = (packet as DocumentsResponse).top_documents;
              } else if (
                documentsResponse.level_question_num === 0 &&
                documentsResponse.level == 1
              ) {
                agenticDocs = (packet as DocumentsResponse).top_documents;
              }
            } else if (Object.hasOwn(packet, "top_documents")) {
              documents = (packet as DocumentInfoPacket).top_documents;
              retrievalType = RetrievalType.Search;

              if (documents && documents.length > 0) {
                setSelectedMessageForDocDisplay(user_message_id);
              }
            } else if (Object.hasOwn(packet, "tool_name")) {
              toolCall = {
                tool_name: (packet as ToolCallMetadata).tool_name,
                tool_args: (packet as ToolCallMetadata).tool_args,
                tool_result: (packet as ToolCallMetadata).tool_result,
              };

              if (!toolCall.tool_name.includes("agent")) {
                if (
                  !toolCall.tool_result ||
                  toolCall.tool_result == undefined
                ) {
                  updateChatState("toolBuilding", frozenSessionId);
                } else {
                  updateChatState("streaming", frozenSessionId);
                }
                if (toolCall.tool_name == SEARCH_TOOL_NAME) {
                  query = toolCall.tool_args["query"];
                }
              } else {
                toolCall = null;
              }
            } else if (Object.hasOwn(packet, "file_ids")) {
              aiMessageImages = (packet as FileChatDisplay).file_ids.map(
                (fileId) => {
                  return {
                    id: fileId,
                    type: ChatFileType.IMAGE,
                  };
                }
              );
            } else if (
              Object.hasOwn(packet, "error") &&
              (packet as any).error != null
            ) {
              if (
                sub_questions.length > 0 &&
                sub_questions
                  .filter((q) => q.level === 0)
                  .every((q) => q.is_stopped === true)
              ) {
                setUncaughtError((packet as StreamingError).error);
                updateChatState("input");
                setAgenticGenerating(false);
                setAlternativeGeneratingAssistant(null);
                setSubmittedMessage("");
                throw new Error((packet as StreamingError).error);
              } else {
                error = (packet as StreamingError).error;
                stackTrace = (packet as StreamingError).stack_trace;
              }
            } else if (Object.hasOwn(packet, "message_id")) {
              finalMessage = packet as BackendMessage;
            } else if (Object.hasOwn(packet, "stop_reason")) {
              currentStopReason = (packet as StreamStopInfo).stop_reason; 
              if (currentStopReason === StreamStopReason.CONTEXT_LENGTH) {
                updateCanContinue(true, frozenSessionId);
              }
            }

            parentMessage =
              parentMessage || frozenMessageMap?.get(SYSTEM_MESSAGE_ID)!;

            const updateFn = (messagesToUpdate: Message[]) => { 
              const replacementsMap = regenerationRequest
                ? new Map([
                  [
                    regenerationRequest?.parentMessage?.messageId,
                    regenerationRequest?.parentMessage?.messageId,
                  ],
                  [
                    regenerationRequest?.messageId,
                    initialFetchDetails?.assistant_message_id,
                  ],
                ] as [number, number][])
                : null;

              const newMessageDetails = upsertToCompleteMessageMap({
                messages: messagesToUpdate,
                replacementsMap: replacementsMap,
                completeMessageMapOverride: currentMap,
                chatSessionId: frozenSessionId!,
              });
              currentMap = newMessageDetails.messageMap;
              return newMessageDetails;
            };

            const systemMessageId = Math.min(...mapKeys);
            updateFn([
              {
                messageId: regenerationRequest
                  ? regenerationRequest?.parentMessage?.messageId!
                  : initialFetchDetails.user_message_id!,
                message: currMessage,
                type: "user",
                files: localFilesStream, 
                toolCall: null,
                parentMessageId: lastSuccessfulMessageId ?? systemMessageId,
                childrenMessageIds: [
                  ...(regenerationRequest?.parentMessage?.childrenMessageIds ||
                    []),
                  initialFetchDetails.assistant_message_id!,
                ],
                latestChildMessageId: initialFetchDetails.assistant_message_id,
              },
              {
                isStreamingQuestions: isStreamingQuestions,
                is_generating: is_generating,
                isImprovement: isImprovement,
                messageId: initialFetchDetails.assistant_message_id!,
                message: error || answer,
                second_level_message: second_level_answer,
                type: error ? "error" : "assistant",
                retrievalType,
                query: finalMessage?.rephrased_query || query,
                documents: documents,
                citations: finalMessage?.citations || {},
                files: finalMessage?.files || aiMessageImages || [],
                toolCall: finalMessage?.tool_call || toolCall,
                parentMessageId: regenerationRequest
                  ? regenerationRequest?.parentMessage?.messageId!
                  : initialFetchDetails.user_message_id,
                alternateAssistantID: alternativeAssistant?.id,
                stackTrace: stackTrace,
                overridden_model: finalMessage?.overridden_model,
                stopReason: currentStopReason, 
                sub_questions: sub_questions,
                second_level_generating: second_level_generating,
                agentic_docs: agenticDocs,
                is_agentic: isAgentic,
              },
              ...(includeAgentic
                ? [
                  {
                    messageId: secondLevelMessageId!,
                    message: second_level_answer,
                    type: "assistant" as const,
                    files: [],
                    toolCall: null,
                    parentMessageId:
                      initialFetchDetails.assistant_message_id!,
                  },
                ]
                : []),
            ]);
          }
        }
      }
    } catch (e: any) {
      console.log("Error:", e);
      const errorMsg = e.message;
      const newMessageDetails = upsertToCompleteMessageMap({
        messages: [
          {
            messageId:
              initialFetchDetails?.user_message_id || TEMP_USER_MESSAGE_ID,
            message: currMessage,
            type: "user",
            files: localFilesStream, 
            toolCall: null,
            parentMessageId: parentMessage?.messageId || SYSTEM_MESSAGE_ID,
          },
          {
            messageId:
              initialFetchDetails?.assistant_message_id ||
              TEMP_ASSISTANT_MESSAGE_ID,
            message: errorMsg,
            type: "error",
            files: aiMessageImages || [],
            toolCall: null,
            parentMessageId:
              initialFetchDetails?.user_message_id || TEMP_USER_MESSAGE_ID,
          },
        ],
        completeMessageMapOverride: currentMap,
      });
      currentMap = newMessageDetails.messageMap;
    }
    console.log("Finished streaming");
    setAgenticGenerating(false);
    resetRegenerationState(currentSessionId());

    updateChatState("input"); 
    if (isNewSession) {
      console.log("Setting up new session");
      if (finalMessage) {
        setSelectedMessageForDocDisplay(finalMessage.message_id);
      }

      if (!searchParamBasedChatSessionName) {
        await new Promise((resolve) => setTimeout(resolve, 200));
        await nameChatSession(currChatSessionId);
        refreshChatSessions();
      }

      if (
        currChatSessionId === chatSessionIdRef.current ||
        chatSessionIdRef.current === null
      ) {
        const newUrl = buildChatUrl(searchParams, currChatSessionId, null);
        if (pathname == "/chat" && !navigatingAway.current) {
          router.push(newUrl, { scroll: false });
        }
      }
    }
    if (
      finalMessage?.context_docs &&
      finalMessage.context_docs.top_documents.length > 0 &&
      retrievalType === RetrievalType.Search
    ) {
      setSelectedMessageForDocDisplay(finalMessage.message_id);
    }
    setAlternativeGeneratingAssistant(null);
    if (!messageOverride) { // Only clear user-typed messages
      setSubmittedMessage("");
    }
  };

  const onFeedback = async (
    messageId: number,
    feedbackType: FeedbackType,
    feedbackDetails: string,
    predefinedFeedback: string | undefined
  ) => {
    if (chatSessionIdRef.current === null) {
      return;
    }

    const response = await handleChatFeedback(
      messageId,
      feedbackType,
      feedbackDetails,
      predefinedFeedback
    );

    if (response.ok) {
      setPopup({
        message: "Thanks for your feedback!",
        type: "success",
      });
    } else {
      const responseJson = await response.json();
      const errorMsg = responseJson.detail || responseJson.message;
      setPopup({
        message: `Failed to submit feedback - ${errorMsg}`,
        type: "error",
      });
    }
  };

  const handleMessageSpecificFileUpload = async (acceptedFiles: File[]) => {
    const [_, llmModel] = getFinalLLM(
      llmProviders,
      liveAssistant ?? null,
      llmManager.currentLlm
    );
    const llmAcceptsImages = modelSupportsImageInput(llmProviders, llmModel);

    const imageFiles = acceptedFiles.filter((file) =>
      file.type.startsWith("image/")
    );

    if (imageFiles.length > 0 && !llmAcceptsImages) {
      setPopup({
        type: "error",
        message:
          "The current model does not support image input. Please select a model with Vision support.",
      });
      return;
    }

    updateChatState("uploading", currentSessionId());

<<<<<<< HEAD

=======
>>>>>>> c27ba6ba
    for (let file of acceptedFiles) {
      const formData = new FormData();
      formData.append("files", file);
      const response: FileResponse[] = await uploadFile(formData, null);

      if (response.length > 0 && response[0] !== undefined) {
        const uploadedFile = response[0];

<<<<<<< HEAD
        if (intent == UploadIntent.ADD_TO_DOCUMENTS) {
          addSelectedFile(uploadedFile);
        } else {
          const newFileDescriptor: FileDescriptor = {
            id: uploadedFile.file_id
              ? String(uploadedFile.file_id)
              : String(uploadedFile.id),
            type: uploadedFile.chat_file_type
              ? uploadedFile.chat_file_type
              : ChatFileType.PLAIN_TEXT,
            name: uploadedFile.name,
            isUploading: false,
          };
          setCurrentMessageFiles((prev) => [...prev, newFileDescriptor]);
        }
=======
        const newFileDescriptor: FileDescriptor = {
          // Use file_id (storage ID) if available, otherwise fallback to DB id
          // Ensure it's a string as FileDescriptor expects
          id: uploadedFile.file_id
            ? String(uploadedFile.file_id)
            : String(uploadedFile.id),
          type: uploadedFile.chat_file_type
            ? uploadedFile.chat_file_type
            : ChatFileType.PLAIN_TEXT,
          name: uploadedFile.name,
          isUploading: false, // Mark as successfully uploaded
        };

        setCurrentMessageFiles((prev) => [...prev, newFileDescriptor]);
>>>>>>> c27ba6ba
      } else {
        setPopup({
          type: "error",
          message: "Failed to upload file",
        });
      }
    }

    updateChatState("input", currentSessionId());
  };

  const [untoggled, setUntoggled] = useState(false);
  const [loadingError, setLoadingError] = useState<string | null>(null);

  const explicitlyUntoggle = () => {
    setShowHistorySidebar(false);
    setUntoggled(true);
    setTimeout(() => {
      setUntoggled(false);
    }, 200);
  };
  const toggleSidebar = () => {
    if (user?.is_anonymous_user) {
      return;
    }
    Cookies.set(
      SIDEBAR_TOGGLED_COOKIE_NAME,
      String(!sidebarVisible).toLocaleLowerCase()
    ),
    {
      path: "/",
    };
    toggle();
  };
  const removeToggle = () => {
    setShowHistorySidebar(false);
    toggle(false);
  };

  const waitForScrollRef = useRef(false);
  const sidebarElementRef = useRef<HTMLDivElement>(null);

  useSidebarVisibility({
    sidebarVisible,
    sidebarElementRef,
    showDocSidebar: showHistorySidebar,
    setShowDocSidebar: setShowHistorySidebar,
    setToggled: removeToggle,
    mobile: settings?.isMobile,
    isAnonymousUser: user?.is_anonymous_user,
  });

  const scrollInitialized = useRef(false);

  const imageFileInMessageHistory = useMemo(() => {
    return messageHistory
      .filter((message) => message.type === "user")
      .some((message) =>
        message.files.some((file) => file.type === ChatFileType.IMAGE)
      );
  }, [messageHistory]);

  useSendMessageToParent();

  useEffect(() => {
    if (liveAssistant) {
      const hasSearchTool = personaIncludesRetrieval(liveAssistant); 
      setRetrievalEnabled(hasSearchTool);
      if (!hasSearchTool) {
        filterManager.clearFilters();
      }
    }
  // eslint-disable-next-line react-hooks/exhaustive-deps
  }, [liveAssistant]);

  const [retrievalEnabled, setRetrievalEnabled] = useState(() => {
    if (liveAssistant) {
      return personaIncludesRetrieval(liveAssistant); 
    }
    return false;
  });

  useEffect(() => {
    if (!retrievalEnabled) {
      setDocumentSidebarVisible(false);
    }
  }, [retrievalEnabled]);

  const [stackTraceModalContent, setStackTraceModalContent] = useState<
    string | null
  >(null);

  const innerSidebarElementRef = useRef<HTMLDivElement>(null);
  const [settingsToggled, setSettingsToggled] = useState(false);


  const currentPersona = alternativeAssistant || liveAssistant;

  const HORIZON_DISTANCE = 800;
  const handleScroll = useCallback(() => {
    const scrollDistance =
      endDivRef?.current?.getBoundingClientRect()?.top! -
      inputRef?.current?.getBoundingClientRect()?.top!;
    scrollDist.current = scrollDistance;
    setAboveHorizon(scrollDist.current > HORIZON_DISTANCE);
  }, []);

  useEffect(() => {
    const handleSlackChatRedirect = async () => {
      if (!slackChatId) return;
      setIsReady(false);
      try {
        const response = await fetch("/api/chat/seed-chat-session-from-slack", {
          method: "POST",
          headers: {
            "Content-Type": "application/json",
          },
          body: JSON.stringify({
            chat_session_id: slackChatId,
          }),
        });
        if (!response.ok) {
          throw new Error("Failed to seed chat from Slack");
        }
        const data = await response.json();
        router.push(data.redirect_url);
      } catch (fetchError: any) { 
        console.error("Error seeding chat from Slack:", fetchError);
        setPopup({
          message: "Failed to load chat from Slack",
          type: "error",
        });
      }
    };
    handleSlackChatRedirect();
  }, [searchParams, router, setPopup]); 

  useEffect(() => {
    llmManager.updateImageFilesPresent(imageFileInMessageHistory);
  }, [imageFileInMessageHistory, llmManager]); 

  const pathname = usePathname();
  useEffect(() => {
    return () => {
      const currentSession = currentSessionId();
      // eslint-disable-next-line react-hooks/exhaustive-deps
      const controller = abortControllersRef.current.get(currentSession);
      if (controller) {
        controller.abort();
        navigatingAway.current = true;
        setAbortControllers((prev) => {
          const newControllers = new Map(prev);
          newControllers.delete(currentSession);
          return newControllers;
        });
      }
    };
  // eslint-disable-next-line react-hooks/exhaustive-deps
  }, [pathname]);

  const navigatingAway = useRef(false);
  const abortControllersRef = useRef(abortControllers);
  useEffect(() => {
    abortControllersRef.current = abortControllers;
  }, [abortControllers]);
  useEffect(() => {
    const calculateTokensAndUpdateSearchMode = async () => {
      if (selectedFiles.length > 0 || selectedFolders.length > 0) {
        try {
          const fileIds = selectedFiles.map((file: FileResponse) => file.id);
          const folderIds = selectedFolders.map(
            (folder: FolderResponse) => folder.id
          );
          const queryParams = new URLSearchParams();
          fileIds.forEach((id) =>
            queryParams.append("file_ids", id.toString())
          );
          folderIds.forEach((id) =>
            queryParams.append("folder_ids", id.toString())
          );
          const response = await fetch(
            `/api/user/file/token-estimate?${queryParams.toString()}`
          );
          if (!response.ok) {
            console.error("Failed to fetch token estimate");
            return;
          }
        } catch (error) {
          console.error("Error calculating tokens:", error);
        }
      }
    };
    calculateTokensAndUpdateSearchMode();
  }, [selectedFiles, selectedFolders, llmManager.currentLlm]);

  useSidebarShortcut(router, toggleSidebar);

  const [sharedChatSession, setSharedChatSession] =
    useState<ChatSession | null>();

  const handleResubmitLastMessage = () => {
    const lastUserMsg = messageHistory
      .slice()
      .reverse()
      .find((m) => m.type === "user");
    if (!lastUserMsg) {
      setPopup({
        message: "No previously-submitted user message found.",
        type: "error",
      });
      return;
    }
    onSubmit({
      messageIdToResend: lastUserMsg.messageId,
      messageOverride: lastUserMsg.message,
    });
  };

  const showShareModal = (chatSession: ChatSession) => {
    setSharedChatSession(chatSession);
  };
  const [showAssistantsModal, setShowAssistantsModal] = useState(false);

  const toggleDocumentSidebar = () => {
    if (!documentSidebarVisible) {
      setDocumentSidebarVisible(true);
    } else {
      setDocumentSidebarVisible(false);
    }
  };

  interface RegenerationRequest {
    messageId: number;
    parentMessage: Message;
    forceSearch?: boolean;
  }

  function createRegenerator(regenerationRequest: RegenerationRequest) {
    return async function (modelOverride: LlmDescriptor) {
      return await onSubmit({
        modelOverride,
        messageIdToResend: regenerationRequest.parentMessage.messageId,
        regenerationRequest,
        forceSearch: regenerationRequest.forceSearch,
      });
    };
  }
  if (!user) {
    redirect("/auth/login");
  }

  if (noAssistants)
    return (
      <>
        <HealthCheckBanner />
        <NoAssistantModal isAdmin={isAdmin} />
      </>
    );

  const toggleDocumentSelection = (document: OnyxDocument) => {
    setSelectedDocuments((prev) =>
      prev.some((d) => d.document_id === document.document_id)
        ? prev.filter((d) => d.document_id !== document.document_id)
        : [...prev, document]
    );
  };

  return (
    <>
      <HealthCheckBanner />

      {isCreatingProduct && (
  <div className="fixed inset-0 bg-background/80 backdrop-blur-sm flex items-center justify-center z-[10000]">
    <div className="bg-white rounded-lg p-8 flex flex-col items-center shadow-xl border border-border">
      <CgSpinner className="animate-spin h-10 w-10 text-blue-600 mb-4" />
      <p className="text-lg font-semibold text-text-800">
        Creating product, please wait...
      </p>
    </div>
  </div>
)}

      {/* Success/Error message with redirect button */}
      {productCreationResult && (
        <div
          className={`fixed bottom-20 right-4 p-4 rounded-lg shadow-xl z-[10000] flex flex-col items-start
            ${productCreationResult.success ? 'bg-green-100 border-green-400 text-green-700' : 'bg-red-100 border-red-400 text-red-700'}`}
          // Style to match existing popups
        >
          <div className="w-full flex justify-between items-start mb-2">
            <p className="text-sm font-medium">{productCreationResult.message}</p>
            <button
              onClick={() => setProductCreationResult(null)}
              className="ml-4 text-xl font-semibold leading-none hover:text-gray-900 opacity-70 hover:opacity-100"
              aria-label="Dismiss"
            >
              &times;
            </button>
          </div>
          {productCreationResult.success && productCreationResult.projectId && (
            <button
              onClick={() => {
                router.push(`/custom-projects-ui/projects/view/${productCreationResult.projectId}`);
                setProductCreationResult(null); // Dismiss after navigation
              }}
              className="mt-1 bg-green-500 hover:bg-green-600 text-white text-xs font-bold py-1.5 px-3 rounded focus:outline-none focus:shadow-outline"
            >
              View Product
            </button>
          )}
        </div>
      )}

      <MakeIntoProductModal
        isOpen={showProductSelectionModal}
        onClose={() => setShowProductSelectionModal(false)}
        onApply={handleProductSelectionFromModal}
      />

      {showApiKeyModal && !shouldShowWelcomeModal && (
        <ApiKeyModal
          hide={() => setShowApiKeyModal(false)}
          setPopup={setPopup}
        />
      )}

<<<<<<< HEAD
=======
      {shouldShowWelcomeModal && <WelcomeModal user={user} />}

      {/* ChatPopup is a custom popup that displays a admin-specified message on initial user visit. 
      Only used in the EE version of the app. */}
>>>>>>> c27ba6ba
      {popup}
      <ChatPopup />

      {currentFeedback && (
        <FeedbackModal
          feedbackType={currentFeedback[0]}
          onClose={() => setCurrentFeedback(null)}
          onSubmit={({ message, predefinedFeedback }) => {
            onFeedback(
              currentFeedback[1],
              currentFeedback[0],
              message,
              predefinedFeedback
            );
            setCurrentFeedback(null);
          }}
        />
      )}

      {(settingsToggled || userSettingsToggled) && (
        <UserSettingsModal
          setPopup={setPopup}
          setCurrentLlm={(newLlm) => llmManager.updateCurrentLlm(newLlm)}
          defaultModel={user?.preferences.default_model!}
          llmProviders={llmProviders}
          onClose={() => {
            setUserSettingsToggled(false);
            setSettingsToggled(false);
          }}
        />
      )}

      {toggleDocSelection && (
        <FilePickerModal
          setPresentingDocument={setPresentingDocument}
          buttonContent="Set as Context"
          isOpen={true}
          onClose={() => setToggleDocSelection(false)}
          onSave={() => {
            setToggleDocSelection(false);
          }}
        />
      )}

      <ChatSearchModal
        open={isChatSearchModalOpen}
        onCloseModal={() => setIsChatSearchModalOpen(false)}
      />

      {retrievalEnabled && documentSidebarVisible && settings?.isMobile && (
        <div className="md:hidden">
          <Modal
            hideDividerForTitle
            onOutsideClick={() => setDocumentSidebarVisible(false)}
            title="Sources"
          >
            <DocumentResults
              agenticMessage={
                aiMessage?.sub_questions?.length! > 0 ||
                messageHistory.find(
                  (m) => m.messageId === aiMessage?.parentMessageId
                )?.sub_questions?.length! > 0
                  ? true
                  : false
              }
              humanMessage={humanMessage ?? null}
              setPresentingDocument={setPresentingDocument}
              modal={true}
              ref={innerSidebarElementRef}
              closeSidebar={() => {
                setDocumentSidebarVisible(false);
              }}
              selectedMessage={aiMessage ?? null}
              selectedDocuments={selectedDocuments}
              toggleDocumentSelection={toggleDocumentSelection}
              clearSelectedDocuments={clearSelectedDocuments}
              selectedDocumentTokens={selectedDocumentTokens}
              maxTokens={maxTokens}
              initialWidth={400}
              isOpen={true}
              removeHeader
            />
          </Modal>
        </div>
      )}

      {presentingDocument && (
        <TextView
          presentingDocument={presentingDocument}
          onClose={() => setPresentingDocument(null)}
        />
      )}

      {stackTraceModalContent && (
        <ExceptionTraceModal
          onOutsideClick={() => setStackTraceModalContent(null)}
          exceptionTrace={stackTraceModalContent}
        />
      )}

      {sharedChatSession && (
        <ShareChatSessionModal
          assistantId={liveAssistant?.id}
          message={message}
          modelOverride={llmManager.currentLlm}
          chatSessionId={sharedChatSession.id}
          existingSharedStatus={sharedChatSession.shared_status}
          onClose={() => setSharedChatSession(null)}
          onShare={(shared) =>
            setChatSessionSharedStatus(
              shared
                ? ChatSessionSharedStatus.Public
                : ChatSessionSharedStatus.Private
            )
          }
        />
      )}

      {sharingModalVisible && chatSessionIdRef.current !== null && (
        <ShareChatSessionModal
          message={message}
          assistantId={liveAssistant?.id}
          modelOverride={llmManager.currentLlm}
          chatSessionId={chatSessionIdRef.current}
          existingSharedStatus={chatSessionSharedStatus}
          onClose={() => setSharingModalVisible(false)}
        />
      )}

      {showAssistantsModal && (
        <AssistantModal hideModal={() => setShowAssistantsModal(false)} />
      )}

      <div className="fixed inset-0 flex flex-col text-text-dark">
        <div className="h-[100dvh] overflow-y-hidden">
          <div className="w-full">
            <div
              ref={sidebarElementRef}
              className={`
                flex-none
                fixed
                left-0
                z-40
                bg-neutral-200
                h-screen
                transition-all
                bg-opacity-80
                duration-300
                ease-in-out
                ${
                  !untoggled && (showHistorySidebar || sidebarVisible)
                    ? "opacity-100 w-[250px] translate-x-0"
                    : "opacity-0 w-[250px] pointer-events-none -translate-x-10"
                }`}
            >
              <div className="w-full relative">
                <HistorySidebar
                  toggleChatSessionSearchModal={() =>
                    setIsChatSearchModalOpen((open) => !open)
                  }
                  liveAssistant={liveAssistant}
                  explicitlyUntoggle={explicitlyUntoggle}
                  reset={reset}
                  page="chat"
                  ref={innerSidebarElementRef}
                  toggleSidebar={toggleSidebar}
                  toggled={sidebarVisible}
                  existingChats={chatSessions}
                  currentChatSession={selectedChatSession}
                  folders={folders}
                  removeToggle={removeToggle}
                  showShareModal={showShareModal}
                />
              </div>

              <div
                className={`
                flex-none
                fixed
                left-0
                z-40
                bg-background-100
                h-screen
                transition-all
                bg-opacity-80
                duration-300
                ease-in-out
                ${
                  documentSidebarVisible &&
                  !settings?.isMobile &&
                  "opacity-100 w-[350px]"
                }`}
              ></div>
            </div>
          </div>

          <div
            style={{ transition: "width 0.30s ease-out" }}
            className={`
              flex-none 
              fixed
              right-0
              z-[1000]
              h-screen
              transition-all
              duration-300
              ease-in-out
              bg-transparent
              transition-all
              duration-300
              ease-in-out
              h-full
              ${
                documentSidebarVisible && !settings?.isMobile
                  ? "w-[400px]"
                  : "w-[0px]"
              }
            `}
          >
            <DocumentResults
              humanMessage={humanMessage ?? null}
              agenticMessage={
                aiMessage?.sub_questions?.length! > 0 ||
                messageHistory.find(
                  (m) => m.messageId === aiMessage?.parentMessageId
                )?.sub_questions?.length! > 0
                  ? true
                  : false
              }
              setPresentingDocument={setPresentingDocument}
              modal={false}
              ref={innerSidebarElementRef}
              closeSidebar={() =>
                setTimeout(() => setDocumentSidebarVisible(false), 300)
              }
              selectedMessage={aiMessage ?? null}
              selectedDocuments={selectedDocuments}
              toggleDocumentSelection={toggleDocumentSelection}
              clearSelectedDocuments={clearSelectedDocuments}
              selectedDocumentTokens={selectedDocumentTokens}
              maxTokens={maxTokens}
              initialWidth={400}
              isOpen={documentSidebarVisible && !settings?.isMobile}
            />
          </div>

          <BlurBackground
            visible={!untoggled && (showHistorySidebar || sidebarVisible)}
            onClick={() => toggleSidebar()}
          />

          <div
            ref={masterFlexboxRef}
            className="flex h-full w-full overflow-x-hidden"
          >
            <div
              id="scrollableContainer"
              className="flex h-full relative px-2 flex-col w-full"
            >
              {liveAssistant && (
                <FunctionalHeader
                  toggleUserSettings={() => setUserSettingsToggled(true)}
                  sidebarToggled={sidebarVisible}
                  reset={() => setMessage("")}
                  page="chat"
                  setSharingModalVisible={
                    chatSessionIdRef.current !== null
                      ? setSharingModalVisible
                      : undefined
                  }
                  documentSidebarVisible={
                    documentSidebarVisible && !settings?.isMobile
                  }
                  toggleSidebar={toggleSidebar}
                  currentChatSession={selectedChatSession}
                  hideUserDropdown={user?.is_anonymous_user}
                />
              )}

              {documentSidebarInitialWidth !== undefined && isReady ? (
                <Dropzone
                  key={currentSessionId()}
                  onDrop={(acceptedFiles) =>
                    handleMessageSpecificFileUpload(acceptedFiles)
                  }
                  noClick
                >
                  {({ getRootProps }) => (
                    <div className="flex h-full w-full">
                      {!settings?.isMobile && (
                        <div
                          style={{ transition: "width 0.30s ease-out" }}
                          className={`
                          flex-none 
                          overflow-y-hidden 
                          bg-transparent
                          transition-all 
                          bg-opacity-80
                          duration-300 
                          ease-in-out
                          h-full
                          ${sidebarVisible ? "w-[200px]" : "w-[0px]"}
                        `}
                        ></div>
                      )}

                      <div
                        className={`h-full w-full relative flex-auto transition-margin duration-300 overflow-x-auto mobile:pb-12 desktop:pb-[100px]`}
                        {...getRootProps()}
                      >
                        <div
                          onScroll={handleScroll}
                          className={`w-full h-[calc(100vh-160px)] flex flex-col default-scrollbar overflow-y-auto overflow-x-hidden relative`}
                          ref={scrollableDivRef}
                        >
                          {liveAssistant && (
                            <div className="z-20 fixed top-0 pointer-events-none left-0 w-full flex justify-center overflow-visible">
                              {!settings?.isMobile && (
                                <div
                                  style={{ transition: "width 0.30s ease-out" }}
                                  className={`
                                  flex-none 
                                  overflow-y-hidden 
                                  transition-all 
                                  pointer-events-none
                                  duration-300 
                                  ease-in-out
                                  h-full
                                  ${sidebarVisible ? "w-[200px]" : "w-[0px]"}
                                `}
                                />
                              )}
                            </div>
                          )}
                          {messageHistory.length === 0 &&
                            !isFetchingChatMessages &&
                            currentSessionChatState == "input" &&
                            !loadingError &&
                            !submittedMessage && (
                              <div className="h-full  w-[95%] mx-auto flex flex-col justify-center items-center">
                                <ChatIntro selectedPersona={liveAssistant} />
<<<<<<< HEAD
                                <StarterMessages
                                  currentPersona={currentPersona}
                                  onSubmit={(messageOverride) =>
                                    onSubmit({
                                      messageOverride,
                                    })
                                  }
                                />
=======

                                {currentPersona && (
                                  <StarterMessages
                                    currentPersona={currentPersona}
                                    onSubmit={(messageOverride) =>
                                      onSubmit({
                                        messageOverride,
                                      })
                                    }
                                  />
                                )}
>>>>>>> c27ba6ba
                              </div>
                            )}
                          <div
                            style={{ overflowAnchor: "none" }}
                            key={currentSessionId()}
                            className={
                              (hasPerformedInitialScroll ? "" : " hidden ") +
                              "desktop:-ml-4 w-full mx-auto " +
                              "absolute mobile:top-0 desktop:top-0 left-0 " +
                              (settings?.enterpriseSettings
                                ?.two_lines_for_chat_header
                                ? "pt-20 "
                                : "pt-4 ")
                            }
                          >
                            {messageHistory.map((message, i) => {
                              const messageMap = currentMessageMap(
                                completeMessageDetail
                              );

                              if (
                                currentRegenerationState()?.finalMessageIndex &&
                                currentRegenerationState()?.finalMessageIndex! <
                                message.messageId
                              ) {
                                return <React.Fragment key={`${i}-empty`}></React.Fragment>;
                              }

                              const messageReactComponentKey = `${i}-${currentSessionId()}`;
                              const parentMessage = message.parentMessageId
                                ? messageMap.get(message.parentMessageId)
                                : null;
                              if (message.type === "user") {
                                if (
                                  (currentSessionChatState == "loading" &&
                                    i == messageHistory.length - 1) ||
                                  (currentSessionRegenerationState?.regenerating &&
                                    message.messageId >=
                                    currentSessionRegenerationState?.finalMessageIndex!)
                                ) {
                                  return <React.Fragment key={`${i}-empty-user`}></React.Fragment>;
                                }
                                const nextMessage =
                                  messageHistory.length > i + 1
                                    ? messageHistory[i + 1]
                                    : null;
                                return (
                                  <div
                                    id={`message-${message.messageId}`}
                                    key={messageReactComponentKey}
                                  >
                                    <HumanMessage
                                      setPresentingDocument={
                                        setPresentingDocument
                                      }
                                      disableSwitchingForStreaming={
                                        (nextMessage &&
                                          nextMessage.is_generating) ||
                                        false
                                      }
                                      stopGenerating={stopGenerating}
                                      content={message.message}
                                      files={message.files}
                                      messageId={message.messageId}
                                      onEdit={(editedContent) => {
                                        const parentMessageId =
                                          message.parentMessageId!;
                                        const currentParentMessage = 
                                          messageMap.get(parentMessageId)!;
                                        upsertToCompleteMessageMap({
                                          messages: [
                                            {
                                              ...currentParentMessage,
                                              latestChildMessageId: null,
                                            },
                                          ],
                                        });
                                        onSubmit({
                                          messageIdToResend:
                                            message.messageId || undefined,
                                          messageOverride: editedContent,
                                        });
                                      }}
                                      otherMessagesCanSwitchTo={
                                        parentMessage?.childrenMessageIds || []
                                      }
                                      onMessageSelection={(messageId) => {
                                        const newCompleteMessageMap = new Map(
                                          messageMap
                                        );
                                        newCompleteMessageMap.get(
                                          message.parentMessageId!
                                        )!.latestChildMessageId = messageId;
                                        updateCompleteMessageDetail(
                                          currentSessionId(),
                                          newCompleteMessageMap
                                        );
                                        setSelectedMessageForDocDisplay(
                                          messageId
                                        );
                                        setMessageAsLatest(messageId);
                                      }}
                                    />
                                  </div>
                                );
                              } else if (message.type === "assistant") {
                                const previousMessage =
                                  i !== 0 ? messageHistory[i - 1] : null;
                                const currentAlternativeAssistant =
                                  message.alternateAssistantID != null
                                    ? availableAssistants.find(
                                      (persona) =>
                                        persona.id ==
                                        message.alternateAssistantID
                                    )
                                    : null;

                                if (
                                  (currentSessionChatState == "loading" &&
                                    i > messageHistory.length - 1) ||
                                  (currentSessionRegenerationState?.regenerating &&
                                    message.messageId >
                                    currentSessionRegenerationState?.finalMessageIndex!)
                                ) {
                                  return <React.Fragment key={`${i}-empty-assistant`}></React.Fragment>;
                                }
                                if (parentMessage?.type == "assistant") {
                                  return <React.Fragment key={`${i}-empty-parent-assistant`}></React.Fragment>;
                                }
                                const secondLevelMessage =
                                  messageHistory[i + 1]?.type === "assistant"
                                    ? messageHistory[i + 1]
                                    : undefined;
                                const secondLevelAssistantMessage =
                                  messageHistory[i + 1]?.type === "assistant"
                                    ? messageHistory[i + 1]?.message
                                    : undefined;
                                const agenticDocsFromHistory = 
                                  messageHistory[i + 1]?.type === "assistant"
                                    ? messageHistory[i + 1]?.documents
                                    : undefined;
                                const nextMessage =
                                  messageHistory[i + 1]?.type === "assistant"
                                    ? messageHistory[i + 1]
                                    : undefined;
                                const attachedFileDescriptors =
                                  previousMessage?.files.filter(
                                    (file) =>
                                      file.type == ChatFileType.USER_KNOWLEDGE
                                  );
                                const userFiles = allUserFiles?.filter((file) =>
                                  attachedFileDescriptors?.some(
                                    (descriptor) =>
                                      descriptor.id === file.file_id
                                  )
                                );
                                
                                if (message.is_agentic) { 
                                  return (
                                    <div
                                      className="text-text"
                                      id={`message-${message.messageId}`}
                                      key={messageReactComponentKey}
                                      ref={
                                        i == messageHistory.length - 1
                                          ? lastMessageRef
                                          : null
                                      }
                                    >
                                      <AgenticMessage
                                        resubmit={handleResubmitLastMessage}
                                        error={uncaughtError}
                                        isStreamingQuestions={
                                          message.isStreamingQuestions ?? false
                                        }
                                        isGenerating={
                                          message.is_generating ?? false
                                        }
                                        docSidebarToggled={
                                          documentSidebarVisible &&
                                          (selectedMessageForDocDisplay ==
                                            message.messageId ||
                                            selectedMessageForDocDisplay ==
                                            secondLevelMessage?.messageId)
                                        }
                                        secondLevelGenerating={
                                          (message.second_level_generating &&
                                            currentSessionChatState !==
                                            "input") ||
                                          false
                                        }
                                        secondLevelSubquestions={message.sub_questions?.filter(
                                          (subQuestion) =>
                                            subQuestion.level === 1
                                        )}
                                        secondLevelAssistantMessage={
                                          (message.second_level_message &&
                                            message.second_level_message.length >
                                            0
                                            ? message.second_level_message
                                            : secondLevelAssistantMessage) ||
                                          undefined
                                        }
                                        subQuestions={
                                          message.sub_questions?.filter(
                                            (subQuestion) =>
                                              subQuestion.level === 0
                                          ) || []
                                        }
                                        agenticDocs={
                                          message.agentic_docs || agenticDocsFromHistory
                                        }
                                        docs={
                                          message?.documents &&
                                            message?.documents.length > 0
                                            ? message?.documents
                                            : parentMessage?.documents
                                        }
                                        setPresentingDocument={
                                          setPresentingDocument
                                        }
                                        continueGenerating={
                                          i == messageHistory.length - 1 &&
                                            currentCanContinue()
                                            ? continueGenerating
                                            : undefined
                                        }
                                        overriddenModel={
                                          message.overridden_model
                                        }
                                        regenerate={createRegenerator({
                                          messageId: message.messageId,
                                          parentMessage: parentMessage!,
                                        })}
                                        otherMessagesCanSwitchTo={
                                          parentMessage?.childrenMessageIds ||
                                          []
                                        }
                                        onMessageSelection={(messageId) => {
                                          const newCompleteMessageMap = new Map(
                                            messageMap
                                          );
                                          newCompleteMessageMap.get(
                                            message.parentMessageId!
                                          )!.latestChildMessageId = messageId;
                                          updateCompleteMessageDetail(
                                            currentSessionId(),
                                            newCompleteMessageMap
                                          );
                                          setSelectedMessageForDocDisplay(
                                            messageId
                                          );
                                          setMessageAsLatest(messageId);
                                        }}
                                        isActive={
                                          messageHistory.length - 1 == i ||
                                          messageHistory.length - 2 == i
                                        }
                                        toggleDocumentSelection={(
                                          second: boolean
                                        ) => {
                                          if (
                                            (!second &&
                                              !documentSidebarVisible) ||
                                            (documentSidebarVisible &&
                                              selectedMessageForDocDisplay ===
                                              message.messageId)
                                          ) {
                                            toggleDocumentSidebar();
                                          }
                                          if (
                                            (second &&
                                              !documentSidebarVisible) ||
                                            (documentSidebarVisible &&
                                              selectedMessageForDocDisplay ===
                                              secondLevelMessage?.messageId)
                                          ) {
                                            toggleDocumentSidebar();
                                          }
                                          setSelectedMessageForDocDisplay(
                                            second
                                              ? secondLevelMessage?.messageId ||
                                              null
                                              : message.messageId
                                          );
                                        }}
                                        currentPersona={liveAssistant}
                                        alternativeAssistant={
                                          currentAlternativeAssistant
                                        }
                                        messageId={message.messageId}
                                        content={message.message}
                                        files={message.files}
                                        query={
                                          messageHistory[i]?.query || undefined
                                        }
                                        citedDocuments={getCitedDocumentsFromMessage(
                                          message
                                        )}
                                        toolCall={message.toolCall}
                                        isComplete={
                                          i !== messageHistory.length - 1 ||
                                          (currentSessionChatState !=
                                            "streaming" &&
                                            currentSessionChatState !=
                                            "toolBuilding")
                                        }
                                        handleFeedback={
                                          i === messageHistory.length - 1 &&
                                            currentSessionChatState != "input"
                                            ? undefined
                                            : (feedbackType) =>
                                              setCurrentFeedback([
                                                feedbackType,
                                                message.messageId as number,
                                              ])
                                        }
                                      />
                                    </div>
                                  );
                                } else {
                                  // Regular AIMessage
                                  return (
                                    <div
                                      className="text-text"
                                      id={`message-${message.messageId}`}
                                      key={messageReactComponentKey}
                                      ref={
                                        i == messageHistory.length - 1
                                          ? lastMessageRef
                                          : null
                                      }
                                    >
                                      <AIMessage
                                        onApplyProductPrompts={(messageContent) => handleApplyProductPrompts(messageContent)}
                                        userKnowledgeFiles={userFiles}
                                        docs={
                                          message?.documents &&
                                            message?.documents.length > 0
                                            ? message?.documents
                                            : parentMessage?.documents
                                        }
                                        setPresentingDocument={
                                          setPresentingDocument
                                        }
                                        index={i}
                                        continueGenerating={
                                          i == messageHistory.length - 1 &&
                                            currentCanContinue()
                                            ? continueGenerating
                                            : undefined
                                        }
                                        overriddenModel={
                                          message.overridden_model
                                        }
                                        regenerate={createRegenerator({
                                          messageId: message.messageId,
                                          parentMessage: parentMessage!,
                                        })}
                                        otherMessagesCanSwitchTo={
                                          parentMessage?.childrenMessageIds ||
                                          []
                                        }
                                        onMessageSelection={(messageId) => {
                                          const newCompleteMessageMap = new Map(
                                            messageMap
                                          );
                                          newCompleteMessageMap.get(
                                            message.parentMessageId!
                                          )!.latestChildMessageId = messageId;
                                          updateCompleteMessageDetail(
                                            currentSessionId(),
                                            newCompleteMessageMap
                                          );
                                          setSelectedMessageForDocDisplay(
                                            messageId
                                          );
                                          setMessageAsLatest(messageId);
                                        }}
                                        isActive={
                                          messageHistory.length - 1 == i
                                        }
                                        selectedDocuments={selectedDocuments}
                                        toggleDocumentSelection={() => { 
                                          if (
                                            !documentSidebarVisible ||
                                            (documentSidebarVisible &&
                                              selectedMessageForDocDisplay ===
                                              message.messageId)
                                          ) {
                                            toggleDocumentSidebar();
                                          }
                                          setSelectedMessageForDocDisplay(
                                            message.messageId
                                          );
                                        }}
                                        currentPersona={liveAssistant}
                                        alternativeAssistant={
                                          currentAlternativeAssistant
                                        }
                                        messageId={message.messageId}
                                        content={message.message}
                                        files={message.files}
                                        query={
                                          messageHistory[i]?.query || undefined
                                        }
                                        citedDocuments={getCitedDocumentsFromMessage(
                                          message
                                        )}
                                        toolCall={message.toolCall}
                                        isComplete={
                                          i !== messageHistory.length - 1 ||
                                          (currentSessionChatState !=
                                            "streaming" &&
                                            currentSessionChatState !=
                                            "toolBuilding")
                                        }
                                        hasDocs={ 
                                          (message.documents &&
                                            message.documents.length > 0) ===
                                          true
                                        }
                                        handleFeedback={
                                          i === messageHistory.length - 1 &&
                                            currentSessionChatState != "input"
                                            ? undefined
                                            : (feedbackType) =>
                                              setCurrentFeedback([
                                                feedbackType,
                                                message.messageId as number,
                                              ])
                                        }
                                        handleSearchQueryEdit={
                                          i === messageHistory.length - 1 &&
                                            currentSessionChatState == "input"
                                            ? (newQuery) => {
                                              if (!previousMessage) {
                                                setPopup({
                                                  type: "error",
                                                  message:
                                                    "Cannot edit query of first message - please refresh the page and try again.",
                                                });
                                                return;
                                              }
                                              if (
                                                previousMessage.messageId ===
                                                null
                                              ) {
                                                setPopup({
                                                  type: "error",
                                                  message:
                                                    "Cannot edit query of a pending message - please wait a few seconds and try again.",
                                                });
                                                return;
                                              }
                                              onSubmit({
                                                messageIdToResend:
                                                  previousMessage.messageId,
                                                queryOverride: newQuery,
                                                alternativeAssistantOverride:
                                                  currentAlternativeAssistant,
                                              });
                                            }
                                            : undefined
                                        }
                                        handleForceSearch={() => {
                                          if (
                                            previousMessage &&
                                            previousMessage.messageId
                                          ) {
                                            createRegenerator({
                                              messageId: message.messageId,
                                              parentMessage: parentMessage!,
                                              forceSearch: true,
                                            })(llmManager.currentLlm);
                                          } else {
                                            setPopup({
                                              type: "error",
                                              message:
                                                "Failed to force search - please refresh the page and try again.",
                                            });
                                          }
                                        }}
                                        retrievalDisabled={
                                          currentAlternativeAssistant
                                            ? !personaIncludesRetrieval(
                                              currentAlternativeAssistant!
                                            )
                                            : !retrievalEnabled
                                        }
                                      />
                                    </div>
                                  );
                                }

                              } else { // Error message type
                                return (
                                  <div key={messageReactComponentKey}>
                                    <AIMessage
                                      onApplyProductPrompts={(messageContent) => handleApplyProductPrompts(messageContent)} 
                                      setPresentingDocument={
                                        setPresentingDocument
                                      }
                                      currentPersona={liveAssistant}
                                      messageId={message.messageId}
                                      content={
                                        <ErrorBanner
                                          resubmit={handleResubmitLastMessage}
                                          error={message.message}
                                          showStackTrace={
                                            message.stackTrace
                                              ? () =>
                                                setStackTraceModalContent(
                                                  message.stackTrace!
                                                )
                                              : undefined
                                          }
                                        />
                                      }
                                    />
                                  </div>
                                );
                              }
                            })}

                            {(currentSessionChatState == "loading" ||
                              (loadingError &&
                                !currentSessionRegenerationState?.regenerating &&
                                messageHistory[messageHistory.length - 1]
                                  ?.type != "user")) && (
                                <HumanMessage
                                  setPresentingDocument={setPresentingDocument}
                                  key={-2}
                                  messageId={-1}
                                  content={submittedMessage}
                                />
                              )}

                            {currentSessionChatState == "loading" && (
                              <div
                                key={`${messageHistory.length}-${chatSessionIdRef.current}`}
                              >
                                <AIMessage
                                  onApplyProductPrompts={(messageContent) => handleApplyProductPrompts(messageContent)}
                                  setPresentingDocument={setPresentingDocument}
                                  key={-3}
                                  currentPersona={liveAssistant}
                                  alternativeAssistant={
                                    alternativeGeneratingAssistant ??
                                    alternativeAssistant
                                  }
                                  messageId={null}
                                  content={
                                    <div
                                      key={"Generating"}
                                      className="mr-auto relative inline-block"
                                    >
                                      <span className="text-sm loading-text">
                                        Thinking...
                                      </span>
                                    </div>
                                  }
                                />
                              </div>
                            )}

                            {loadingError && (
                              <div key={-1}>
                                <AIMessage
                                  onApplyProductPrompts={(messageContent) => handleApplyProductPrompts(messageContent)}
                                  setPresentingDocument={setPresentingDocument}
                                  currentPersona={liveAssistant}
                                  messageId={-1}
                                  content={
                                    <p className="text-red-700 text-sm my-auto">
                                      {loadingError}
                                    </p>
                                  }
                                />
                              </div>
                            )}
                            {messageHistory.length > 0 && (
                              <div
                                style={{
                                  height: !autoScrollEnabled
                                    ? getContainerHeight()
                                    : undefined,
                                }}
                              />
                            )}

                            <div ref={endPaddingRef} className="h-[95px]" />
                            <div ref={endDivRef} />
                          </div>
                        </div>
                        <div
                          ref={inputRef}
                          className="absolute pointer-events-none bottom-0 z-10 w-full"
                        >
                          {aboveHorizon && (
                            <div className="mx-auto w-fit !pointer-events-none flex sticky justify-center">
                              <button
                                onClick={() => clientScrollToBottom()}
                                className="p-1 pointer-events-auto text-neutral-700 dark:text-neutral-800 rounded-2xl bg-neutral-200 border border-border  mx-auto "
                              >
                                <FiArrowDown size={18} />
                              </button>
                            </div>
                          )}

                          <div className="pointer-events-auto w-[95%] mx-auto relative mb-8">
                            <ChatInputBar
                              proSearchEnabled={proSearchEnabled}
                              setProSearchEnabled={() => toggleProSearch()}
                              toggleDocumentSidebar={toggleDocumentSidebar}
                              availableSources={sources}
                              availableDocumentSets={documentSets}
                              availableTags={tags}
                              filterManager={filterManager}
                              llmManager={llmManager}
                              removeDocs={() => {
                                clearSelectedDocuments();
                              }}
                              retrievalEnabled={retrievalEnabled}
                              toggleDocSelection={() =>
                                setToggleDocSelection(true)
                              }
                              showConfigureAPIKey={() =>
                                setShowApiKeyModal(true)
                              }
                              selectedDocuments={selectedDocuments}
                              message={message}
                              setMessage={setMessage}
                              stopGenerating={stopGenerating}
                              onSubmit={onSubmit}
                              chatState={currentSessionChatState}
                              alternativeAssistant={alternativeAssistant}
                              selectedAssistant={
                                selectedAssistant || liveAssistant
                              }
                              setAlternativeAssistant={setAlternativeAssistant}
                              setFiles={setCurrentMessageFiles}
                              handleFileUpload={handleMessageSpecificFileUpload}
                              textAreaRef={textAreaRef}
                            />
                            {enterpriseSettings &&
                              enterpriseSettings.custom_lower_disclaimer_content && (
                                <div className="mobile:hidden mt-4 flex items-center justify-center relative w-[95%] mx-auto">
                                  <div className="text-sm text-text-500 max-w-searchbar-max px-4 text-center">
                                    <MinimalMarkdown
                                      content={
                                        enterpriseSettings.custom_lower_disclaimer_content
                                      }
                                    />
                                  </div>
                                </div>
                              )}
                            {enterpriseSettings &&
                              enterpriseSettings.use_custom_logotype && (
                                <div className="hidden lg:block absolute right-0 bottom-0">
                                  <img
                                    src="/api/enterprise-settings/logotype"
                                    alt="logotype"
                                    style={{ objectFit: "contain" }}
                                    className="w-fit h-8"
                                  />
                                </div>
                              )}
                          </div>
                        </div>
                      </div>
                      <div
                        style={{ transition: "width 0.30s ease-out" }}
                        className={`
                          flex-none 
                          overflow-y-hidden 
                          transition-all 
                          bg-opacity-80
                          duration-300 
                          ease-in-out
                          h-full
                          ${
                            documentSidebarVisible && !settings?.isMobile
                              ? "w-[350px]"
                              : "w-[0px]"
                          }
                        `}
                      />
                    </div>
                  )}
                </Dropzone>
              ) : (
                <div className="mx-auto h-full flex">
                  <div
                    style={{ transition: "width 0.30s ease-out" }}
                    className={`flex-none bg-transparent transition-all bg-opacity-80 duration-300 ease-in-out h-full
                            ${
                              sidebarVisible && !settings?.isMobile
                                ? "w-[250px] "
                                : "w-[0px]"
                            }`}
                  />
                  <div className="my-auto">
                    <OnyxInitializingLoader />
                  </div>
                </div>
              )}
            </div>
          </div>
          <FixedLogo backgroundToggled={sidebarVisible || showHistorySidebar} />
        </div>
      </div>
    </>
  );
}<|MERGE_RESOLUTION|>--- conflicted
+++ resolved
@@ -139,9 +139,9 @@
 import { ChatSearchModal } from "./chat_search/ChatSearchModal";
 import { ErrorBanner } from "./message/Resubmit";
 import MinimalMarkdown from "@/components/chat/MinimalMarkdown";
+
+import { DesignTemplateResponse } from '@/types/designTemplates';
 import { WelcomeModal } from "@/components/initialSetup/welcome/WelcomeModal";
-
-import { DesignTemplateResponse } from '@/types/designTemplates';
 
 const TEMP_USER_MESSAGE_ID = -1;
 const TEMP_ASSISTANT_MESSAGE_ID = -2;
@@ -653,11 +653,7 @@
       completeMessageMapOverride || currentMessageMap(completeMessageDetail);
     const newCompleteMessageMap = structuredClone(frozenCompleteMessageMap);
 
-<<<<<<< HEAD
-    if (newCompleteMessageMap.size === 0 && messages.length > 0) { 
-=======
     if (messages[0] !== undefined && newCompleteMessageMap.size === 0) {
->>>>>>> c27ba6ba
       const systemMessageId = messages[0].parentMessageId || SYSTEM_MESSAGE_ID;
       const firstMessageId = messages[0].messageId;
       const dummySystemMessage: Message = {
@@ -1544,7 +1540,6 @@
       currentAssistantId = alternativeAssistantOverride.id;
     } else if (alternativeAssistant) {
       currentAssistantId = alternativeAssistant.id;
-<<<<<<< HEAD
     } else if (liveAssistant) { 
       currentAssistantId = liveAssistant.id;
     } else {
@@ -1552,14 +1547,6 @@
       setPopup({ type: "error", message: "No assistant selected." });
       updateChatState("input", frozenSessionId);
       return;
-=======
-    } else {
-      if (liveAssistant) {
-        currentAssistantId = liveAssistant.id;
-      } else {
-        currentAssistantId = 0; // Fallback if no assistant is live
-      }
->>>>>>> c27ba6ba
     }
 
     resetInputBar();
@@ -2139,10 +2126,6 @@
 
     updateChatState("uploading", currentSessionId());
 
-<<<<<<< HEAD
-
-=======
->>>>>>> c27ba6ba
     for (let file of acceptedFiles) {
       const formData = new FormData();
       formData.append("files", file);
@@ -2151,23 +2134,6 @@
       if (response.length > 0 && response[0] !== undefined) {
         const uploadedFile = response[0];
 
-<<<<<<< HEAD
-        if (intent == UploadIntent.ADD_TO_DOCUMENTS) {
-          addSelectedFile(uploadedFile);
-        } else {
-          const newFileDescriptor: FileDescriptor = {
-            id: uploadedFile.file_id
-              ? String(uploadedFile.file_id)
-              : String(uploadedFile.id),
-            type: uploadedFile.chat_file_type
-              ? uploadedFile.chat_file_type
-              : ChatFileType.PLAIN_TEXT,
-            name: uploadedFile.name,
-            isUploading: false,
-          };
-          setCurrentMessageFiles((prev) => [...prev, newFileDescriptor]);
-        }
-=======
         const newFileDescriptor: FileDescriptor = {
           // Use file_id (storage ID) if available, otherwise fallback to DB id
           // Ensure it's a string as FileDescriptor expects
@@ -2182,7 +2148,6 @@
         };
 
         setCurrentMessageFiles((prev) => [...prev, newFileDescriptor]);
->>>>>>> c27ba6ba
       } else {
         setPopup({
           type: "error",
@@ -2509,14 +2474,12 @@
         />
       )}
 
-<<<<<<< HEAD
-=======
       {shouldShowWelcomeModal && <WelcomeModal user={user} />}
 
       {/* ChatPopup is a custom popup that displays a admin-specified message on initial user visit. 
       Only used in the EE version of the app. */}
->>>>>>> c27ba6ba
       {popup}
+
       <ChatPopup />
 
       {currentFeedback && (
@@ -2857,16 +2820,6 @@
                             !submittedMessage && (
                               <div className="h-full  w-[95%] mx-auto flex flex-col justify-center items-center">
                                 <ChatIntro selectedPersona={liveAssistant} />
-<<<<<<< HEAD
-                                <StarterMessages
-                                  currentPersona={currentPersona}
-                                  onSubmit={(messageOverride) =>
-                                    onSubmit({
-                                      messageOverride,
-                                    })
-                                  }
-                                />
-=======
 
                                 {currentPersona && (
                                   <StarterMessages
@@ -2878,7 +2831,6 @@
                                     }
                                   />
                                 )}
->>>>>>> c27ba6ba
                               </div>
                             )}
                           <div
@@ -3089,7 +3041,7 @@
                                           ) || []
                                         }
                                         agenticDocs={
-                                          message.agentic_docs || agenticDocsFromHistory
+                                          message.agentic_docs || agenticDocs
                                         }
                                         docs={
                                           message?.documents &&
